--- conflicted
+++ resolved
@@ -1,11 +1,6 @@
 {
-<<<<<<< HEAD
   "name": "gemini-deltcho",
   "version": "0.18.0-nightly.20251118.86828bb56",
-=======
-  "name": "@google/gemini-cli",
-  "version": "0.19.0-nightly.20251124.e177314a4",
->>>>>>> c8540b57
   "engines": {
     "node": ">=20.0.0"
   },
