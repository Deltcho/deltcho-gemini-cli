{
<<<<<<< HEAD
  "name": "gemini-deltcho",
  "version": "0.13.0-nightly.20251029.cca41edc",
=======
  "name": "@google/gemini-cli",
  "version": "0.13.0-nightly.20251031.c89bc30d",
>>>>>>> f4ee245b
  "engines": {
    "node": ">=20.0.0"
  },
  "type": "module",
  "workspaces": [
    "packages/*"
  ],
  "private": "true",
  "repository": {
    "type": "git",
    "url": "git+https://github.com/google-gemini/gemini-cli.git"
  },
  "config": {
    "sandboxImageUri": "us-docker.pkg.dev/gemini-code-dev/gemini-cli/sandbox:0.13.0-nightly.20251031.c89bc30d"
  },
  "scripts": {
    "start": "cross-env NODE_ENV=development node scripts/start.js",
    "start:a2a-server": "CODER_AGENT_PORT=41242 npm run start --workspace @google/gemini-cli-a2a-server",
    "debug": "cross-env DEBUG=1 node --inspect-brk scripts/start.js",
    "deflake": "node scripts/deflake.js",
    "deflake:test:integration:sandbox:none": "npm run deflake -- --command=\"npm run test:integration:sandbox:none -- --retry=0\"",
    "deflake:test:integration:sandbox:docker": "npm run deflake -- --command=\"npm run test:integration:sandbox:docker -- --retry=0\"",
    "auth:npm": "npx google-artifactregistry-auth",
    "auth:docker": "gcloud auth configure-docker us-west1-docker.pkg.dev",
    "auth": "npm run auth:npm && npm run auth:docker",
    "generate": "node scripts/generate-git-commit-info.js",
    "build": "node scripts/build.js",
    "build-and-start": "npm run build && npm run start",
    "build:vscode": "node scripts/build_vscode_companion.js",
    "build:all": "npm run build && npm run build:sandbox && npm run build:vscode",
    "build:packages": "npm run build --workspaces",
    "build:sandbox": "node scripts/build_sandbox.js",
    "bundle": "npm run generate && node esbuild.config.js && node scripts/copy_bundle_assets.js",
    "test": "npm run test --workspaces --if-present",
    "test:ci": "npm run test:ci --workspaces --if-present && npm run test:scripts",
    "test:scripts": "vitest run --config ./scripts/tests/vitest.config.ts",
    "test:e2e": "cross-env VERBOSE=true KEEP_OUTPUT=true npm run test:integration:sandbox:none",
    "test:integration:all": "npm run test:integration:sandbox:none && npm run test:integration:sandbox:docker && npm run test:integration:sandbox:podman",
    "test:integration:sandbox:none": "cross-env GEMINI_SANDBOX=false vitest run --root ./integration-tests",
    "test:integration:sandbox:docker": "cross-env GEMINI_SANDBOX=docker npm run build:sandbox && cross-env GEMINI_SANDBOX=docker vitest run --root ./integration-tests",
    "test:integration:sandbox:podman": "cross-env GEMINI_SANDBOX=podman vitest run --root ./integration-tests",
    "lint": "eslint . --ext .ts,.tsx && eslint integration-tests && eslint scripts",
    "lint:fix": "eslint . --fix --ext .ts,.tsx && eslint integration-tests --fix && eslint scripts --fix && npm run format",
    "lint:ci": "npm run lint:all",
    "lint:all": "node scripts/lint.js",
    "format": "prettier --experimental-cli --write .",
    "typecheck": "npm run typecheck --workspaces --if-present",
    "preflight": "npm run clean && npm ci && npm run format && npm run lint:ci && npm run build && npm run typecheck && npm run test:ci",
    "prepare": "husky && npm run bundle",
    "prepare:package": "node scripts/prepare-package.js",
    "release:version": "node scripts/version.js",
    "telemetry": "node scripts/telemetry.js",
    "check:lockfile": "node scripts/check-lockfile.js",
    "clean": "node scripts/clean.js",
    "pre-commit": "node scripts/pre-commit.js"
  },
  "overrides": {
    "ink": "6.4.0",
    "wrap-ansi": "9.0.2",
    "cliui": {
      "wrap-ansi": "7.0.0"
    }
  },
  "bin": {
    "gemini-deltcho": "bundle/gemini.js"
  },
  "files": [
    "bundle/",
    "README.md",
    "LICENSE"
  ],
  "devDependencies": {
    "@octokit/rest": "^22.0.0",
    "@types/marked": "^5.0.2",
    "@types/mime-types": "^3.0.1",
    "@types/minimatch": "^5.1.2",
    "@types/mock-fs": "^4.13.4",
    "@types/prompts": "^2.4.9",
    "@types/react": "^19.2.0",
    "@types/react-dom": "^19.2.0",
    "@types/shell-quote": "^1.7.5",
    "@vitest/coverage-v8": "^3.1.1",
    "@vitest/eslint-plugin": "^1.3.4",
    "cross-env": "^7.0.3",
    "esbuild": "^0.25.0",
    "esbuild-plugin-wasm": "^1.1.0",
    "eslint": "^9.24.0",
    "eslint-config-prettier": "^10.1.2",
    "eslint-plugin-import": "^2.31.0",
    "eslint-plugin-license-header": "^0.8.0",
    "eslint-plugin-react": "^7.37.5",
    "eslint-plugin-react-hooks": "^5.2.0",
    "glob": "^10.4.5",
    "globals": "^16.0.0",
    "google-artifactregistry-auth": "^3.4.0",
    "husky": "^9.1.7",
    "ink": "6.4.0",
    "ink-testing-library": "^4.0.0",
    "json": "^11.0.0",
    "lint-staged": "^16.1.6",
    "memfs": "^4.42.0",
    "mnemonist": "^0.40.3",
    "mock-fs": "^5.5.0",
    "msw": "^2.10.4",
    "npm-run-all": "^4.1.5",
    "prettier": "^3.5.3",
    "react-devtools-core": "^6.1.2",
    "semver": "^7.7.2",
    "strip-ansi": "^7.1.2",
    "tsx": "^4.20.3",
    "typescript-eslint": "^8.30.1",
    "vitest": "^3.2.4",
    "yargs": "^17.7.2"
  },
  "dependencies": {
    "@testing-library/dom": "^10.4.1",
    "latest-version": "^9.0.0",
    "simple-git": "^3.28.0"
  },
  "optionalDependencies": {
    "@lydell/node-pty": "1.1.0",
    "@lydell/node-pty-darwin-arm64": "1.1.0",
    "@lydell/node-pty-darwin-x64": "1.1.0",
    "@lydell/node-pty-linux-x64": "1.1.0",
    "@lydell/node-pty-win32-arm64": "1.1.0",
    "@lydell/node-pty-win32-x64": "1.1.0",
    "node-pty": "^1.0.0"
  },
  "lint-staged": {
    "*.{js,jsx,ts,tsx}": [
      "prettier --write",
<<<<<<< HEAD
      "eslint --fix --max-warnings 0 --no-ignore"
=======
      "eslint --fix --max-warnings 0 --no-warn-ignored"
    ],
    "eslint.config.js": [
      "prettier --write"
>>>>>>> f4ee245b
    ],
    "*.{json,md}": [
      "prettier --write"
    ]
  }
}<|MERGE_RESOLUTION|>--- conflicted
+++ resolved
@@ -1,11 +1,6 @@
 {
-<<<<<<< HEAD
   "name": "gemini-deltcho",
-  "version": "0.13.0-nightly.20251029.cca41edc",
-=======
-  "name": "@google/gemini-cli",
   "version": "0.13.0-nightly.20251031.c89bc30d",
->>>>>>> f4ee245b
   "engines": {
     "node": ">=20.0.0"
   },
@@ -137,14 +132,10 @@
   "lint-staged": {
     "*.{js,jsx,ts,tsx}": [
       "prettier --write",
-<<<<<<< HEAD
       "eslint --fix --max-warnings 0 --no-ignore"
-=======
-      "eslint --fix --max-warnings 0 --no-warn-ignored"
     ],
     "eslint.config.js": [
       "prettier --write"
->>>>>>> f4ee245b
     ],
     "*.{json,md}": [
       "prettier --write"
