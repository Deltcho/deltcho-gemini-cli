--- conflicted
+++ resolved
@@ -1,11 +1,6 @@
 {
-<<<<<<< HEAD
-  "name": "gemini-deltcho",
-  "version": "0.13.0-nightly.20251031.c89bc30d",
-=======
   "name": "@google/gemini-cli",
   "version": "0.17.0-nightly.20251114.0fcbff506",
->>>>>>> a591505b
   "engines": {
     "node": ">=20.0.0"
   },
@@ -74,7 +69,7 @@
     }
   },
   "bin": {
-    "gemini-deltcho": "bundle/gemini.js"
+    "gemini": "bundle/gemini.js"
   },
   "files": [
     "bundle/",
@@ -140,7 +135,7 @@
   "lint-staged": {
     "*.{js,jsx,ts,tsx}": [
       "prettier --write",
-      "eslint --fix --max-warnings 0 --no-ignore"
+      "eslint --fix --max-warnings 0 --no-warn-ignored"
     ],
     "eslint.config.js": [
       "prettier --write"
