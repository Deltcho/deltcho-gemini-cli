--- conflicted
+++ resolved
@@ -35,8 +35,6 @@
   promptIdContext,
   WRITE_FILE_TOOL_NAME,
   tokenLimit,
-  debugLogger,
-  runInDevTraceSpan,
 } from '@google/gemini-cli-core';
 import { type Part, type PartListUnion, FinishReason } from '@google/genai';
 import type {
@@ -119,7 +117,6 @@
 
   const abortControllerRef = useRef<AbortController | null>(null);
   const turnCancelledRef = useRef(false);
-  const activeQueryIdRef = useRef<string | null>(null);
   const [isResponding, setIsResponding] = useState<boolean>(false);
 
   const [thought, setThought] = useState<ThoughtSummary | null>(null);
@@ -136,55 +133,47 @@
     return new GitService(config.getProjectRoot(), storage);
   }, [config, storage]);
 
-  const [
-    toolCalls,
-    scheduleToolCalls,
-    markToolsAsSubmitted,
-    setToolCallsForDisplay,
-    cancelAllToolCalls,
-  ] = useReactToolScheduler(
-    async (completedToolCallsFromScheduler) => {
-      // This onComplete is called when ALL scheduled tools for a given batch are done.
-      if (completedToolCallsFromScheduler.length > 0) {
-        // Add the final state of these tools to the history for display.
-        addItem(
-          mapTrackedToolCallsToDisplay(
+  const [toolCalls, scheduleToolCalls, markToolsAsSubmitted] =
+    useReactToolScheduler(
+      async (completedToolCallsFromScheduler) => {
+        // This onComplete is called when ALL scheduled tools for a given batch are done.
+        if (completedToolCallsFromScheduler.length > 0) {
+          // Add the final state of these tools to the history for display.
+          addItem(
+            mapTrackedToolCallsToDisplay(
+              completedToolCallsFromScheduler as TrackedToolCall[],
+            ),
+            Date.now(),
+          );
+
+          // Record tool calls with full metadata before sending responses.
+          try {
+            const currentModel =
+              config.getGeminiClient().getCurrentSequenceModel() ??
+              config.getModel();
+            config
+              .getGeminiClient()
+              .getChat()
+              .recordCompletedToolCalls(
+                currentModel,
+                completedToolCallsFromScheduler,
+              );
+          } catch (error) {
+            console.error(
+              `Error recording completed tool call information: ${error}`,
+            );
+          }
+
+          // Handle tool response submission immediately when tools complete
+          await handleCompletedTools(
             completedToolCallsFromScheduler as TrackedToolCall[],
-          ),
-          Date.now(),
-        );
-
-        // Clear the live-updating display now that the final state is in history.
-        setToolCallsForDisplay([]);
-
-        // Record tool calls with full metadata before sending responses.
-        try {
-          const currentModel =
-            config.getGeminiClient().getCurrentSequenceModel() ??
-            config.getModel();
-          config
-            .getGeminiClient()
-            .getChat()
-            .recordCompletedToolCalls(
-              currentModel,
-              completedToolCallsFromScheduler,
-            );
-        } catch (error) {
-          debugLogger.warn(
-            `Error recording completed tool call information: ${error}`,
           );
         }
-
-        // Handle tool response submission immediately when tools complete
-        await handleCompletedTools(
-          completedToolCallsFromScheduler as TrackedToolCall[],
-        );
-      }
-    },
-    config,
-    getPreferredEditor,
-    onEditorClose,
-  );
+      },
+      config,
+      getPreferredEditor,
+      onEditorClose,
+    );
 
   const pendingToolCallGroupDisplay = useMemo(
     () =>
@@ -203,8 +192,6 @@
     return undefined;
   }, [toolCalls]);
 
-  const lastQueryRef = useRef<PartListUnion | null>(null);
-  const lastPromptIdRef = useRef<string | null>(null);
   const loopDetectedRef = useRef(false);
   const [
     loopDetectionConfirmationRequest,
@@ -283,54 +270,27 @@
   }, [streamingState, config, history]);
 
   const cancelOngoingRequest = useCallback(() => {
-    if (
-      streamingState !== StreamingState.Responding &&
-      streamingState !== StreamingState.WaitingForConfirmation
-    ) {
+    if (streamingState !== StreamingState.Responding) {
       return;
     }
     if (turnCancelledRef.current) {
       return;
     }
     turnCancelledRef.current = true;
-
-    // A full cancellation means no tools have produced a final result yet.
-    // This determines if we show a generic "Request cancelled" message.
-    const isFullCancellation = !toolCalls.some(
-      (tc) => tc.status === 'success' || tc.status === 'error',
-    );
-
-    // Ensure we have an abort controller, creating one if it doesn't exist.
-    if (!abortControllerRef.current) {
-      abortControllerRef.current = new AbortController();
-    }
-
-    // The order is important here.
-    // 1. Fire the signal to interrupt any active async operations.
-    abortControllerRef.current.abort();
-    // 2. Call the imperative cancel to clear the queue of pending tools.
-    cancelAllToolCalls(abortControllerRef.current.signal);
-
+    abortControllerRef.current?.abort();
     if (pendingHistoryItemRef.current) {
       addItem(pendingHistoryItemRef.current, Date.now());
     }
+    addItem(
+      {
+        type: MessageType.INFO,
+        text: 'Request cancelled.',
+      },
+      Date.now(),
+    );
     setPendingHistoryItem(null);
-
-    // If it was a full cancellation, add the info message now.
-    // Otherwise, we let handleCompletedTools figure out the next step,
-    // which might involve sending partial results back to the model.
-    if (isFullCancellation) {
-      addItem(
-        {
-          type: MessageType.INFO,
-          text: 'Request cancelled.',
-        },
-        Date.now(),
-      );
-      setIsResponding(false);
-    }
-
     onCancelSubmit();
+    setIsResponding(false);
     setShellInputFocused(false);
   }, [
     streamingState,
@@ -339,8 +299,6 @@
     onCancelSubmit,
     pendingHistoryItemRef,
     setShellInputFocused,
-    cancelAllToolCalls,
-    toolCalls,
   ]);
 
   useKeypress(
@@ -349,11 +307,7 @@
         cancelOngoingRequest();
       }
     },
-    {
-      isActive:
-        streamingState === StreamingState.Responding ||
-        streamingState === StreamingState.WaitingForConfirmation,
-    },
+    { isActive: streamingState === StreamingState.Responding },
   );
 
   const prepareQueryForGemini = useCallback(
@@ -736,6 +690,39 @@
     },
     [addItem, onCancelSubmit, config],
   );
+
+  const handleLoopDetectionConfirmation = useCallback(
+    (result: { userSelection: 'disable' | 'keep' }) => {
+      setLoopDetectionConfirmationRequest(null);
+
+      if (result.userSelection === 'disable') {
+        config.getGeminiClient().getLoopDetectionService().disableForSession();
+        addItem(
+          {
+            type: 'info',
+            text: `Loop detection has been disabled for this session. Please try your request again.`,
+          },
+          Date.now(),
+        );
+      } else {
+        addItem(
+          {
+            type: 'info',
+            text: `A potential loop was detected. This can happen due to repetitive tool calls or other model behavior. The request has been halted.`,
+          },
+          Date.now(),
+        );
+      }
+    },
+    [config, addItem],
+  );
+
+  const handleLoopDetectedEvent = useCallback(() => {
+    // Show the confirmation dialog to choose whether to disable loop detection
+    setLoopDetectionConfirmationRequest({
+      onComplete: handleLoopDetectionConfirmation,
+    });
+  }, [handleLoopDetectionConfirmation]);
 
   const processGeminiStreamEvents = useCallback(
     async (
@@ -837,44 +824,26 @@
       query: PartListUnion,
       options?: { isContinuation: boolean },
       prompt_id?: string,
-    ) =>
-      runInDevTraceSpan(
-        { name: 'submitQuery' },
-        async ({ metadata: spanMetadata }) => {
-          spanMetadata.input = query;
-          const queryId = `${Date.now()}-${Math.random()}`;
-          activeQueryIdRef.current = queryId;
-          if (
-            (streamingState === StreamingState.Responding ||
-              streamingState === StreamingState.WaitingForConfirmation) &&
-            !options?.isContinuation
-          )
-            return;
-
-          const userMessageTimestamp = Date.now();
-
-          // Reset quota error flag when starting a new query (not a continuation)
-          if (!options?.isContinuation) {
-            setModelSwitchedFromQuotaError(false);
-            config.setQuotaErrorOccurred(false);
-          }
-
-          abortControllerRef.current = new AbortController();
-          const abortSignal = abortControllerRef.current.signal;
-          turnCancelledRef.current = false;
-
-<<<<<<< HEAD
-          if (!prompt_id) {
-            prompt_id = config.getSessionId() + '########' + getPromptCount();
-          }
-          return promptIdContext.run(prompt_id, async () => {
-            const { queryToSend, shouldProceed } = await prepareQueryForGemini(
-              query,
-              userMessageTimestamp,
-              abortSignal,
-              prompt_id!,
-            );
-=======
+    ) => {
+      if (
+        (streamingState === StreamingState.Responding ||
+          streamingState === StreamingState.WaitingForConfirmation) &&
+        !options?.isContinuation
+      )
+        return;
+
+      const userMessageTimestamp = Date.now();
+
+      // Reset quota error flag when starting a new query (not a continuation)
+      if (!options?.isContinuation) {
+        setModelSwitchedFromQuotaError(false);
+        config.setQuotaErrorOccurred(false);
+      }
+
+      abortControllerRef.current = new AbortController();
+      const abortSignal = abortControllerRef.current.signal;
+      turnCancelledRef.current = false;
+
       if (!prompt_id) {
         prompt_id = config.getSessionId() + '########' + getPromptCount();
       }
@@ -886,125 +855,79 @@
           abortSignal,
           prompt_id,
         );
->>>>>>> 373454f7
-
-            if (!shouldProceed || queryToSend === null) {
-              return;
-            }
-
-            if (!options?.isContinuation) {
-              if (typeof queryToSend === 'string') {
-                // logging the text prompts only for now
-                const promptText = queryToSend;
-                logUserPrompt(
-                  config,
-                  new UserPromptEvent(
-                    promptText.length,
-                    prompt_id!,
-                    config.getContentGeneratorConfig()?.authType,
-                    promptText,
-                  ),
-                );
-              }
-              startNewPrompt();
-              setThought(null); // Reset thought when starting a new prompt
-            }
-
-            setIsResponding(true);
-            setInitError(null);
-
-            // Store query and prompt_id for potential retry on loop detection
-            lastQueryRef.current = queryToSend;
-            lastPromptIdRef.current = prompt_id!;
-
-            try {
-              const stream = geminiClient.sendMessageStream(
-                queryToSend,
-                abortSignal,
-                prompt_id!,
-              );
-              const processingStatus = await processGeminiStreamEvents(
-                stream,
-                userMessageTimestamp,
-                abortSignal,
-              );
-
-              if (processingStatus === StreamProcessingStatus.UserCancelled) {
-                return;
-              }
-
-              if (pendingHistoryItemRef.current) {
-                addItem(pendingHistoryItemRef.current, userMessageTimestamp);
-                setPendingHistoryItem(null);
-              }
-              if (loopDetectedRef.current) {
-                loopDetectedRef.current = false;
-                // Show the confirmation dialog to choose whether to disable loop detection
-                setLoopDetectionConfirmationRequest({
-                  onComplete: (result: {
-                    userSelection: 'disable' | 'keep';
-                  }) => {
-                    setLoopDetectionConfirmationRequest(null);
-
-                    if (result.userSelection === 'disable') {
-                      config
-                        .getGeminiClient()
-                        .getLoopDetectionService()
-                        .disableForSession();
-                      addItem(
-                        {
-                          type: 'info',
-                          text: `Loop detection has been disabled for this session. Retrying request...`,
-                        },
-                        Date.now(),
-                      );
-
-                      if (lastQueryRef.current && lastPromptIdRef.current) {
-                        submitQuery(
-                          lastQueryRef.current,
-                          { isContinuation: true },
-                          lastPromptIdRef.current,
-                        );
-                      }
-                    } else {
-                      addItem(
-                        {
-                          type: 'info',
-                          text: `A potential loop was detected. This can happen due to repetitive tool calls or other model behavior. The request has been halted.`,
-                        },
-                        Date.now(),
-                      );
-                    }
-                  },
-                });
-              }
-            } catch (error: unknown) {
-              spanMetadata.error = error;
-              if (error instanceof UnauthorizedError) {
-                onAuthError('Session expired or is unauthorized.');
-              } else if (!isNodeError(error) || error.name !== 'AbortError') {
-                addItem(
-                  {
-                    type: MessageType.ERROR,
-                    text: parseAndFormatApiError(
-                      getErrorMessage(error) || 'Unknown error',
-                      config.getContentGeneratorConfig()?.authType,
-                      undefined,
-                      config.getModel(),
-                      DEFAULT_GEMINI_FLASH_MODEL,
-                    ),
-                  },
-                  userMessageTimestamp,
-                );
-              }
-            } finally {
-              if (activeQueryIdRef.current === queryId) {
-                setIsResponding(false);
-              }
-            }
-          });
-        },
-      ),
+
+        if (!shouldProceed || queryToSend === null) {
+          return;
+        }
+
+        if (!options?.isContinuation) {
+          if (typeof queryToSend === 'string') {
+            // logging the text prompts only for now
+            const promptText = queryToSend;
+            logUserPrompt(
+              config,
+              new UserPromptEvent(
+                promptText.length,
+                prompt_id,
+                config.getContentGeneratorConfig()?.authType,
+                promptText,
+              ),
+            );
+          }
+          startNewPrompt();
+          setThought(null); // Reset thought when starting a new prompt
+        }
+
+        setIsResponding(true);
+        setInitError(null);
+
+        try {
+          const stream = geminiClient.sendMessageStream(
+            queryToSend,
+            abortSignal,
+            prompt_id,
+          );
+          const processingStatus = await processGeminiStreamEvents(
+            stream,
+            userMessageTimestamp,
+            abortSignal,
+          );
+
+          if (processingStatus === StreamProcessingStatus.UserCancelled) {
+            return;
+          }
+
+          if (pendingHistoryItemRef.current) {
+            addItem(pendingHistoryItemRef.current, userMessageTimestamp);
+            setPendingHistoryItem(null);
+          }
+          if (loopDetectedRef.current) {
+            loopDetectedRef.current = false;
+            handleLoopDetectedEvent();
+          }
+        } catch (error: unknown) {
+          if (error instanceof UnauthorizedError) {
+            onAuthError('Session expired or is unauthorized.');
+          } else if (!isNodeError(error) || error.name !== 'AbortError') {
+            addItem(
+              {
+                type: MessageType.ERROR,
+                text: parseAndFormatApiError(
+                  getErrorMessage(error) || 'Unknown error',
+                  config.getContentGeneratorConfig()?.authType,
+                  undefined,
+                  config.getModel(),
+                  DEFAULT_GEMINI_FLASH_MODEL,
+                ),
+              },
+              userMessageTimestamp,
+            );
+          }
+        } finally {
+          setIsResponding(false);
+        }
+      });
+    },
     [
       streamingState,
       setModelSwitchedFromQuotaError,
@@ -1019,6 +942,7 @@
       config,
       startNewPrompt,
       getPromptCount,
+      handleLoopDetectedEvent,
     ],
   );
 
@@ -1049,7 +973,7 @@
                 ToolConfirmationOutcome.ProceedOnce,
               );
             } catch (error) {
-              debugLogger.warn(
+              console.error(
                 `Failed to auto-approve tool call ${call.request.callId}:`,
                 error,
               );
@@ -1063,6 +987,10 @@
 
   const handleCompletedTools = useCallback(
     async (completedToolCallsFromScheduler: TrackedToolCall[]) => {
+      if (isResponding) {
+        return;
+      }
+
       const completedAndReadyToSubmitTools =
         completedToolCallsFromScheduler.filter(
           (
@@ -1124,19 +1052,6 @@
       );
 
       if (allToolsCancelled) {
-        // If the turn was cancelled via the imperative escape key flow,
-        // the cancellation message is added there. We check the ref to avoid duplication.
-        if (!turnCancelledRef.current) {
-          addItem(
-            {
-              type: MessageType.INFO,
-              text: 'Request cancelled.',
-            },
-            Date.now(),
-          );
-        }
-        setIsResponding(false);
-
         if (geminiClient) {
           // We need to manually add the function responses to the history
           // so the model knows the tools were cancelled.
@@ -1183,12 +1098,12 @@
       );
     },
     [
+      isResponding,
       submitQuery,
       markToolsAsSubmitted,
       geminiClient,
       performMemoryRefresh,
       modelSwitchedFromQuotaError,
-      addItem,
     ],
   );
 
