--- conflicted
+++ resolved
@@ -122,17 +122,8 @@
                 };
               }
 
-<<<<<<< HEAD
-              const firstMessageContent = result.messages?.[0]?.content;
-              if (
-                !firstMessageContent ||
-                firstMessageContent.type !== 'text' ||
-                !firstMessageContent.text
-              ) {
-=======
               const maybeContent = result.messages?.[0]?.content;
               if (maybeContent.type !== 'text') {
->>>>>>> c8540b57
                 return {
                   type: 'message',
                   messageType: 'error',
@@ -143,11 +134,7 @@
 
               return {
                 type: 'submit_prompt',
-<<<<<<< HEAD
-                content: JSON.stringify(firstMessageContent.text),
-=======
                 content: JSON.stringify(maybeContent.text),
->>>>>>> c8540b57
               };
             } catch (error) {
               return {
