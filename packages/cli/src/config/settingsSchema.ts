/**
 * @license
 * Copyright 2025 Google LLC
 * SPDX-License-Identifier: Apache-2.0
 */

// --------------------------------------------------------------------------
// IMPORTANT: After adding or updating settings, run `npm run docs:settings`
// to regenerate the settings reference in `docs/get-started/configuration.md`.
// --------------------------------------------------------------------------

import type {
  MCPServerConfig,
  BugCommandSettings,
  TelemetrySettings,
  AuthType,
  HookDefinition,
  HookEventName,
} from '@google/gemini-cli-core';
import {
  DEFAULT_TRUNCATE_TOOL_OUTPUT_LINES,
  DEFAULT_TRUNCATE_TOOL_OUTPUT_THRESHOLD,
  DEFAULT_GEMINI_MODEL,
  DEFAULT_MODEL_CONFIGS,
} from '@google/gemini-cli-core';
import type { CustomTheme } from '../ui/themes/theme.js';
import type { SessionRetentionSettings } from './settings.js';
import { DEFAULT_MIN_RETENTION } from '../utils/sessionCleanup.js';

export type SettingsType =
  | 'boolean'
  | 'string'
  | 'number'
  | 'array'
  | 'object'
  | 'enum';

export type SettingsValue =
  | boolean
  | string
  | number
  | string[]
  | object
  | undefined;

/**
 * Setting datatypes that "toggle" through a fixed list of options
 * (e.g. an enum or true/false) rather than allowing for free form input
 * (like a number or string).
 */
export const TOGGLE_TYPES: ReadonlySet<SettingsType | undefined> = new Set([
  'boolean',
  'enum',
]);

export interface SettingEnumOption {
  value: string | number;
  label: string;
}

function oneLine(strings: TemplateStringsArray, ...values: unknown[]): string {
  let result = '';
  for (let i = 0; i < strings.length; i++) {
    result += strings[i];
    if (i < values.length) {
      result += String(values[i]);
    }
  }
  return result.replace(/\s+/g, ' ').trim();
}

export interface SettingCollectionDefinition {
  type: SettingsType;
  description?: string;
  properties?: SettingsSchema;
  /** Enum type options  */
  options?: readonly SettingEnumOption[];
  /**
   * Optional reference identifier for generators that emit a `$ref`.
   * For example, a JSON schema generator can use this to point to a shared definition.
   */
  ref?: string;
}

export enum MergeStrategy {
  // Replace the old value with the new value. This is the default.
  REPLACE = 'replace',
  // Concatenate arrays.
  CONCAT = 'concat',
  // Merge arrays, ensuring unique values.
  UNION = 'union',
  // Shallow merge objects.
  SHALLOW_MERGE = 'shallow_merge',
}

export interface SettingDefinition {
  type: SettingsType;
  label: string;
  category: string;
  requiresRestart: boolean;
  default: SettingsValue;
  description?: string;
  parentKey?: string;
  childKey?: string;
  key?: string;
  properties?: SettingsSchema;
  showInDialog?: boolean;
  mergeStrategy?: MergeStrategy;
  /** Enum type options  */
  options?: readonly SettingEnumOption[];
  /**
   * For collection types (e.g. arrays), describes the shape of each item.
   */
  items?: SettingCollectionDefinition;
  /**
   * For map-like objects without explicit `properties`, describes the shape of the values.
   */
  additionalProperties?: SettingCollectionDefinition;
  /**
   * Optional reference identifier for generators that emit a `$ref`.
   */
  ref?: string;
}

export interface SettingsSchema {
  [key: string]: SettingDefinition;
}

export type MemoryImportFormat = 'tree' | 'flat';
export type DnsResolutionOrder = 'ipv4first' | 'verbatim';

/**
 * The canonical schema for all settings.
 * The structure of this object defines the structure of the `Settings` type.
 * `as const` is crucial for TypeScript to infer the most specific types possible.
 */
const SETTINGS_SCHEMA = {
  // Maintained for compatibility/criticality
  mcpServers: {
    type: 'object',
    label: 'MCP Servers',
    category: 'Advanced',
    requiresRestart: true,
    default: {} as Record<string, MCPServerConfig>,
    description: 'Configuration for MCP servers.',
    showInDialog: false,
    mergeStrategy: MergeStrategy.SHALLOW_MERGE,
    additionalProperties: {
      type: 'object',
      ref: 'MCPServerConfig',
    },
  },

  general: {
    type: 'object',
    label: 'General',
    category: 'General',
    requiresRestart: false,
    default: {},
    description: 'General application settings.',
    showInDialog: false,
    properties: {
      preferredEditor: {
        type: 'string',
        label: 'Preferred Editor',
        category: 'General',
        requiresRestart: false,
        default: undefined as string | undefined,
        description: 'The preferred editor to open files in.',
        showInDialog: false,
      },
      vimMode: {
        type: 'boolean',
        label: 'Vim Mode',
        category: 'General',
        requiresRestart: false,
        default: false,
        description: 'Enable Vim keybindings',
        showInDialog: true,
      },
      disableAutoUpdate: {
        type: 'boolean',
        label: 'Disable Auto Update',
        category: 'General',
        requiresRestart: false,
        default: false,
        description: 'Disable automatic updates',
        showInDialog: true,
      },
      disableUpdateNag: {
        type: 'boolean',
        label: 'Disable Update Nag',
        category: 'General',
        requiresRestart: false,
        default: false,
        description: 'Disable update notification prompts.',
        showInDialog: false,
      },
      checkpointing: {
        type: 'object',
        label: 'Checkpointing',
        category: 'General',
        requiresRestart: true,
        default: {},
        description: 'Session checkpointing settings.',
        showInDialog: false,
        properties: {
          enabled: {
            type: 'boolean',
            label: 'Enable Checkpointing',
            category: 'General',
            requiresRestart: true,
            default: false,
            description: 'Enable session checkpointing for recovery',
            showInDialog: false,
          },
        },
      },
      enablePromptCompletion: {
        type: 'boolean',
        label: 'Enable Prompt Completion',
        category: 'General',
        requiresRestart: true,
        default: false,
        description:
          'Enable AI-powered prompt completion suggestions while typing.',
        showInDialog: true,
      },
      retryFetchErrors: {
        type: 'boolean',
        label: 'Retry Fetch Errors',
        category: 'General',
        requiresRestart: false,
        default: false,
        description:
          'Retry on "exception TypeError: fetch failed sending request" errors.',
        showInDialog: false,
      },
      debugKeystrokeLogging: {
        type: 'boolean',
        label: 'Debug Keystroke Logging',
        category: 'General',
        requiresRestart: false,
        default: false,
        description: 'Enable debug logging of keystrokes to the console.',
        showInDialog: true,
      },
      sessionRetention: {
        type: 'object',
        label: 'Session Retention',
        category: 'General',
        requiresRestart: false,
        default: undefined as SessionRetentionSettings | undefined,
        properties: {
          enabled: {
            type: 'boolean',
            label: 'Enable Session Cleanup',
            category: 'General',
            requiresRestart: false,
            default: false,
            description: 'Enable automatic session cleanup',
            showInDialog: true,
          },
          maxAge: {
            type: 'string',
            label: 'Max Session Age',
            category: 'General',
            requiresRestart: false,
            default: undefined as string | undefined,
            description:
              'Maximum age of sessions to keep (e.g., "30d", "7d", "24h", "1w")',
            showInDialog: false,
          },
          maxCount: {
            type: 'number',
            label: 'Max Session Count',
            category: 'General',
            requiresRestart: false,
            default: undefined as number | undefined,
            description:
              'Alternative: Maximum number of sessions to keep (most recent)',
            showInDialog: false,
          },
          minRetention: {
            type: 'string',
            label: 'Min Retention Period',
            category: 'General',
            requiresRestart: false,
            default: DEFAULT_MIN_RETENTION,
            description: `Minimum retention period (safety limit, defaults to "${DEFAULT_MIN_RETENTION}")`,
            showInDialog: false,
          },
        },
        description: 'Settings for automatic session cleanup.',
      },
    },
  },
  output: {
    type: 'object',
    label: 'Output',
    category: 'General',
    requiresRestart: false,
    default: {},
    description: 'Settings for the CLI output.',
    showInDialog: false,
    properties: {
      format: {
        type: 'enum',
        label: 'Output Format',
        category: 'General',
        requiresRestart: false,
        default: 'text',
        description: 'The format of the CLI output.',
        showInDialog: true,
        options: [
          { value: 'text', label: 'Text' },
          { value: 'json', label: 'JSON' },
        ],
      },
    },
  },

  ui: {
    type: 'object',
    label: 'UI',
    category: 'UI',
    requiresRestart: false,
    default: {},
    description: 'User interface settings.',
    showInDialog: false,
    properties: {
      theme: {
        type: 'string',
        label: 'Theme',
        category: 'UI',
        requiresRestart: false,
        default: undefined as string | undefined,
        description:
          'The color theme for the UI. See the CLI themes guide for available options.',
        showInDialog: false,
      },
      customThemes: {
        type: 'object',
        label: 'Custom Themes',
        category: 'UI',
        requiresRestart: false,
        default: {} as Record<string, CustomTheme>,
        description: 'Custom theme definitions.',
        showInDialog: false,
        additionalProperties: {
          type: 'object',
          ref: 'CustomTheme',
        },
      },
      hideWindowTitle: {
        type: 'boolean',
        label: 'Hide Window Title',
        category: 'UI',
        requiresRestart: true,
        default: false,
        description: 'Hide the window title bar',
        showInDialog: true,
      },
      showStatusInTitle: {
        type: 'boolean',
        label: 'Show Status in Title',
        category: 'UI',
        requiresRestart: false,
        default: false,
        description:
          'Show Gemini CLI status and thoughts in the terminal window title',
        showInDialog: true,
      },
      hideTips: {
        type: 'boolean',
        label: 'Hide Tips',
        category: 'UI',
        requiresRestart: false,
        default: false,
        description: 'Hide helpful tips in the UI',
        showInDialog: true,
      },
      hideBanner: {
        type: 'boolean',
        label: 'Hide Banner',
        category: 'UI',
        requiresRestart: false,
        default: false,
        description: 'Hide the application banner',
        showInDialog: true,
      },
      hideContextSummary: {
        type: 'boolean',
        label: 'Hide Context Summary',
        category: 'UI',
        requiresRestart: false,
        default: false,
        description:
          'Hide the context summary (GEMINI.md, MCP servers) above the input.',
        showInDialog: true,
      },
      footer: {
        type: 'object',
        label: 'Footer',
        category: 'UI',
        requiresRestart: false,
        default: {},
        description: 'Settings for the footer.',
        showInDialog: false,
        properties: {
          hideCWD: {
            type: 'boolean',
            label: 'Hide CWD',
            category: 'UI',
            requiresRestart: false,
            default: false,
            description:
              'Hide the current working directory path in the footer.',
            showInDialog: true,
          },
          hideSandboxStatus: {
            type: 'boolean',
            label: 'Hide Sandbox Status',
            category: 'UI',
            requiresRestart: false,
            default: false,
            description: 'Hide the sandbox status indicator in the footer.',
            showInDialog: true,
          },
          hideModelInfo: {
            type: 'boolean',
            label: 'Hide Model Info',
            category: 'UI',
            requiresRestart: false,
            default: false,
            description: 'Hide the model name and context usage in the footer.',
            showInDialog: true,
          },
          hideContextPercentage: {
            type: 'boolean',
            label: 'Hide Context Window Percentage',
            category: 'UI',
            requiresRestart: false,
            default: true,
            description: 'Hides the context window remaining percentage.',
            showInDialog: true,
          },
        },
      },
      hideFooter: {
        type: 'boolean',
        label: 'Hide Footer',
        category: 'UI',
        requiresRestart: false,
        default: false,
        description: 'Hide the footer from the UI',
        showInDialog: true,
      },
      showMemoryUsage: {
        type: 'boolean',
        label: 'Show Memory Usage',
        category: 'UI',
        requiresRestart: false,
        default: false,
        description: 'Display memory usage information in the UI',
        showInDialog: true,
      },
      showLineNumbers: {
        type: 'boolean',
        label: 'Show Line Numbers',
        category: 'UI',
        requiresRestart: false,
        default: false,
        description: 'Show line numbers in the chat.',
        showInDialog: true,
      },
      showCitations: {
        type: 'boolean',
        label: 'Show Citations',
        category: 'UI',
        requiresRestart: false,
        default: false,
        description: 'Show citations for generated text in the chat.',
        showInDialog: true,
      },
      showModelInfoInChat: {
        type: 'boolean',
        label: 'Show Model Info In Chat',
        category: 'UI',
        requiresRestart: false,
        default: false,
        description: 'Show the model name in the chat for each model turn.',
        showInDialog: true,
      },
      useFullWidth: {
        type: 'boolean',
        label: 'Use Full Width',
        category: 'UI',
        requiresRestart: false,
        default: true,
        description: 'Use the entire width of the terminal for output.',
        showInDialog: true,
      },
      useAlternateBuffer: {
        type: 'boolean',
        label: 'Use Alternate Screen Buffer',
        category: 'UI',
        requiresRestart: true,
        default: true,
        description:
          'Use an alternate screen buffer for the UI, preserving shell history.',
        showInDialog: true,
      },
      incrementalRendering: {
        type: 'boolean',
        label: 'Incremental Rendering',
        category: 'UI',
        requiresRestart: true,
        default: true,
        description:
          'Enable incremental rendering for the UI. This option will reduce flickering but may cause rendering artifacts. Only supported when useAlternateBuffer is enabled.',
        showInDialog: true,
      },
      customWittyPhrases: {
        type: 'array',
        label: 'Custom Witty Phrases',
        category: 'UI',
        requiresRestart: false,
        default: [] as string[],
        description: oneLine`
          Custom witty phrases to display during loading.
          When provided, the CLI cycles through these instead of the defaults.
        `,
        showInDialog: false,
        items: { type: 'string' },
      },
      accessibility: {
        type: 'object',
        label: 'Accessibility',
        category: 'UI',
        requiresRestart: true,
        default: {},
        description: 'Accessibility settings.',
        showInDialog: false,
        properties: {
          disableLoadingPhrases: {
            type: 'boolean',
            label: 'Disable Loading Phrases',
            category: 'UI',
            requiresRestart: true,
            default: false,
            description: 'Disable loading phrases for accessibility',
            showInDialog: true,
          },
          screenReader: {
            type: 'boolean',
            label: 'Screen Reader Mode',
            category: 'UI',
            requiresRestart: true,
            default: false,
            description:
              'Render output in plain-text to be more screen reader accessible',
            showInDialog: true,
          },
        },
      },
    },
  },

  ide: {
    type: 'object',
    label: 'IDE',
    category: 'IDE',
    requiresRestart: true,
    default: {},
    description: 'IDE integration settings.',
    showInDialog: false,
    properties: {
      enabled: {
        type: 'boolean',
        label: 'IDE Mode',
        category: 'IDE',
        requiresRestart: true,
        default: false,
        description: 'Enable IDE integration mode',
        showInDialog: true,
      },
      hasSeenNudge: {
        type: 'boolean',
        label: 'Has Seen IDE Integration Nudge',
        category: 'IDE',
        requiresRestart: false,
        default: false,
        description: 'Whether the user has seen the IDE integration nudge.',
        showInDialog: false,
      },
    },
  },

  privacy: {
    type: 'object',
    label: 'Privacy',
    category: 'Privacy',
    requiresRestart: true,
    default: {},
    description: 'Privacy-related settings.',
    showInDialog: false,
    properties: {
      usageStatisticsEnabled: {
        type: 'boolean',
        label: 'Enable Usage Statistics',
        category: 'Privacy',
        requiresRestart: true,
        default: true,
        description: 'Enable collection of usage statistics',
        showInDialog: false,
      },
    },
  },

  telemetry: {
    type: 'object',
    label: 'Telemetry',
    category: 'Advanced',
    requiresRestart: true,
    default: undefined as TelemetrySettings | undefined,
    description: 'Telemetry configuration.',
    showInDialog: false,
    ref: 'TelemetrySettings',
  },

  model: {
    type: 'object',
    label: 'Model',
    category: 'Model',
    requiresRestart: false,
    default: {},
    description: 'Settings related to the generative model.',
    showInDialog: false,
    properties: {
      name: {
        type: 'string',
        label: 'Model',
        category: 'Model',
        requiresRestart: false,
        default: undefined as string | undefined,
        description: 'The Gemini model to use for conversations.',
        showInDialog: false,
      },
      maxSessionTurns: {
        type: 'number',
        label: 'Max Session Turns',
        category: 'Model',
        requiresRestart: false,
        default: -1,
        description:
          'Maximum number of user/model/tool turns to keep in a session. -1 means unlimited.',
        showInDialog: true,
      },
      summarizeToolOutput: {
        type: 'object',
        label: 'Summarize Tool Output',
        category: 'Model',
        requiresRestart: false,
        default: undefined as
          | Record<string, { tokenBudget?: number }>
          | undefined,
        description: oneLine`
          Enables or disables summarization of tool output.
          Configure per-tool token budgets (for example {"run_shell_command": {"tokenBudget": 2000}}).
          Currently only the run_shell_command tool supports summarization.
        `,
        showInDialog: false,
        additionalProperties: {
          type: 'object',
          description:
            'Per-tool summarization settings with an optional tokenBudget.',
          ref: 'SummarizeToolOutputSettings',
        },
      },
      compressionThreshold: {
        type: 'number',
        label: 'Compression Threshold',
        category: 'Model',
        requiresRestart: true,
        default: 0.2 as number,
        description:
          'The fraction of context usage at which to trigger context compression (e.g. 0.2, 0.3).',
        showInDialog: true,
      },
      skipNextSpeakerCheck: {
        type: 'boolean',
        label: 'Skip Next Speaker Check',
        category: 'Model',
        requiresRestart: false,
        default: true,
        description: 'Skip the next speaker check.',
        showInDialog: true,
      },
    },
  },

  modelConfigs: {
    type: 'object',
    label: 'Model Configs',
    category: 'Model',
    requiresRestart: false,
    default: DEFAULT_MODEL_CONFIGS,
    description: 'Model configurations.',
    showInDialog: false,
    properties: {
      aliases: {
        type: 'object',
        label: 'Model Config Aliases',
        category: 'Model',
        requiresRestart: false,
        default: DEFAULT_MODEL_CONFIGS.aliases,
        description:
          'Named presets for model configs. Can be used in place of a model name and can inherit from other aliases using an `extends` property.',
        showInDialog: false,
      },
      overrides: {
        type: 'array',
        label: 'Model Config Overrides',
        category: 'Model',
        requiresRestart: false,
        default: [],
        description:
          'Apply specific configuration overrides based on matches, with a primary key of model (or alias). The most specific match will be used.',
        showInDialog: false,
      },
    },
  },

  context: {
    type: 'object',
    label: 'Context',
    category: 'Context',
    requiresRestart: false,
    default: {},
    description: 'Settings for managing context provided to the model.',
    showInDialog: false,
    properties: {
      fileName: {
        type: 'string',
        label: 'Context File Name',
        category: 'Context',
        requiresRestart: false,
        default: undefined as string | string[] | undefined,
        ref: 'StringOrStringArray',
        description:
          'The name of the context file or files to load into memory. Accepts either a single string or an array of strings.',
        showInDialog: false,
      },
      importFormat: {
        type: 'string',
        label: 'Memory Import Format',
        category: 'Context',
        requiresRestart: false,
        default: undefined as MemoryImportFormat | undefined,
        description: 'The format to use when importing memory.',
        showInDialog: false,
      },
      discoveryMaxDirs: {
        type: 'number',
        label: 'Memory Discovery Max Dirs',
        category: 'Context',
        requiresRestart: false,
        default: 200,
        description: 'Maximum number of directories to search for memory.',
        showInDialog: true,
      },
      includeDirectories: {
        type: 'array',
        label: 'Include Directories',
        category: 'Context',
        requiresRestart: false,
        default: [] as string[],
        description: oneLine`
          Additional directories to include in the workspace context.
          Missing directories will be skipped with a warning.
        `,
        showInDialog: false,
        items: { type: 'string' },
        mergeStrategy: MergeStrategy.CONCAT,
      },
      loadMemoryFromIncludeDirectories: {
        type: 'boolean',
        label: 'Load Memory From Include Directories',
        category: 'Context',
        requiresRestart: false,
        default: false,
        description: oneLine`
          Controls how /memory refresh loads GEMINI.md files.
          When true, include directories are scanned; when false, only the current directory is used.
        `,
        showInDialog: true,
      },
      fileFiltering: {
        type: 'object',
        label: 'File Filtering',
        category: 'Context',
        requiresRestart: true,
        default: {},
        description: 'Settings for git-aware file filtering.',
        showInDialog: false,
        properties: {
          respectGitIgnore: {
            type: 'boolean',
            label: 'Respect .gitignore',
            category: 'Context',
            requiresRestart: true,
            default: true,
            description: 'Respect .gitignore files when searching',
            showInDialog: true,
          },
          respectGeminiIgnore: {
            type: 'boolean',
            label: 'Respect .geminiignore',
            category: 'Context',
            requiresRestart: true,
            default: true,
            description: 'Respect .geminiignore files when searching',
            showInDialog: true,
          },
          enableRecursiveFileSearch: {
            type: 'boolean',
            label: 'Enable Recursive File Search',
            category: 'Context',
            requiresRestart: true,
            default: true,
            description: oneLine`
              Enable recursive file search functionality when completing @ references in the prompt.
            `,
            showInDialog: true,
          },
          disableFuzzySearch: {
            type: 'boolean',
            label: 'Disable Fuzzy Search',
            category: 'Context',
            requiresRestart: true,
            default: false,
            description: 'Disable fuzzy search when searching for files.',
            showInDialog: true,
          },
        },
      },
    },
  },

  tools: {
    type: 'object',
    label: 'Tools',
    category: 'Tools',
    requiresRestart: true,
    default: {},
    description: 'Settings for built-in and custom tools.',
    showInDialog: false,
    properties: {
      sandbox: {
        type: 'string',
        label: 'Sandbox',
        category: 'Tools',
        requiresRestart: true,
        default: undefined as boolean | string | undefined,
        ref: 'BooleanOrString',
        description: oneLine`
          Sandbox execution environment.
          Set to a boolean to enable or disable the sandbox, or provide a string path to a sandbox profile.
        `,
        showInDialog: false,
      },
      shell: {
        type: 'object',
        label: 'Shell',
        category: 'Tools',
        requiresRestart: false,
        default: {},
        description: 'Settings for shell execution.',
        showInDialog: false,
        properties: {
          enableInteractiveShell: {
            type: 'boolean',
            label: 'Enable Interactive Shell',
            category: 'Tools',
            requiresRestart: true,
            default: true,
            description: oneLine`
              Use node-pty for an interactive shell experience.
              Fallback to child_process still applies.
            `,
            showInDialog: true,
          },
          pager: {
            type: 'string',
            label: 'Pager',
            category: 'Tools',
            requiresRestart: false,
            default: 'cat' as string | undefined,
            description:
              'The pager command to use for shell output. Defaults to `cat`.',
            showInDialog: false,
          },
          showColor: {
            type: 'boolean',
            label: 'Show Color',
            category: 'Tools',
            requiresRestart: false,
            default: false,
            description: 'Show color in shell output.',
            showInDialog: true,
          },
        },
      },
      autoAccept: {
        type: 'boolean',
        label: 'Auto Accept',
        category: 'Tools',
        requiresRestart: false,
        default: false,
        description: oneLine`
          Automatically accept and execute tool calls that are considered safe (e.g., read-only operations).
        `,
        showInDialog: true,
      },
      core: {
        type: 'array',
        label: 'Core Tools',
        category: 'Tools',
        requiresRestart: true,
        default: undefined as string[] | undefined,
        description: oneLine`
          Restrict the set of built-in tools with an allowlist.
          Match semantics mirror tools.allowed; see the built-in tools documentation for available names.
        `,
        showInDialog: false,
        items: { type: 'string' },
      },
      allowed: {
        type: 'array',
        label: 'Allowed Tools',
        category: 'Advanced',
        requiresRestart: true,
        default: undefined as string[] | undefined,
        description: oneLine`
          Tool names that bypass the confirmation dialog.
          Useful for trusted commands (for example ["run_shell_command(git)", "run_shell_command(npm test)"]).
          See shell tool command restrictions for matching details.
        `,
        showInDialog: false,
        items: { type: 'string' },
      },
      exclude: {
        type: 'array',
        label: 'Exclude Tools',
        category: 'Tools',
        requiresRestart: true,
        default: undefined as string[] | undefined,
        description: 'Tool names to exclude from discovery.',
        showInDialog: false,
        items: { type: 'string' },
        mergeStrategy: MergeStrategy.UNION,
      },
      discoveryCommand: {
        type: 'string',
        label: 'Tool Discovery Command',
        category: 'Tools',
        requiresRestart: true,
        default: undefined as string | undefined,
        description: 'Command to run for tool discovery.',
        showInDialog: false,
      },
      callCommand: {
        type: 'string',
        label: 'Tool Call Command',
        category: 'Tools',
        requiresRestart: true,
        default: undefined as string | undefined,
        description: oneLine`
          Defines a custom shell command for invoking discovered tools.
          The command must take the tool name as the first argument, read JSON arguments from stdin, and emit JSON results on stdout.
        `,
        showInDialog: false,
      },
      useRipgrep: {
        type: 'boolean',
        label: 'Use Ripgrep',
        category: 'Tools',
        requiresRestart: false,
        default: true,
        description:
          'Use ripgrep for file content search instead of the fallback implementation. Provides faster search performance.',
        showInDialog: true,
      },
      enableToolOutputTruncation: {
        type: 'boolean',
        label: 'Enable Tool Output Truncation',
        category: 'General',
        requiresRestart: true,
        default: true,
        description: 'Enable truncation of large tool outputs.',
        showInDialog: true,
      },
      truncateToolOutputThreshold: {
        type: 'number',
        label: 'Tool Output Truncation Threshold',
        category: 'General',
        requiresRestart: true,
        default: DEFAULT_TRUNCATE_TOOL_OUTPUT_THRESHOLD,
        description:
          'Truncate tool output if it is larger than this many characters. Set to -1 to disable.',
        showInDialog: true,
      },
      truncateToolOutputLines: {
        type: 'number',
        label: 'Tool Output Truncation Lines',
        category: 'General',
        requiresRestart: true,
        default: DEFAULT_TRUNCATE_TOOL_OUTPUT_LINES,
        description: 'The number of lines to keep when truncating tool output.',
        showInDialog: true,
      },
      enableMessageBusIntegration: {
        type: 'boolean',
        label: 'Enable Message Bus Integration',
        category: 'Tools',
        requiresRestart: true,
        default: false,
        description: oneLine`
          Enable policy-based tool confirmation via message bus integration.
          When enabled, tools automatically respect policy engine decisions (ALLOW/DENY/ASK_USER) without requiring individual tool implementations.
        `,
        showInDialog: true,
      },
      enableHooks: {
        type: 'boolean',
        label: 'Enable Hooks System',
        category: 'Advanced',
        requiresRestart: true,
        default: false,
        description:
          'Enable the hooks system for intercepting and customizing Gemini CLI behavior. When enabled, hooks configured in settings will execute at appropriate lifecycle events (BeforeTool, AfterTool, BeforeModel, etc.). Requires MessageBus integration.',
        showInDialog: false,
      },
    },
  },

  mcp: {
    type: 'object',
    label: 'MCP',
    category: 'MCP',
    requiresRestart: true,
    default: {},
    description: 'Settings for Model Context Protocol (MCP) servers.',
    showInDialog: false,
    properties: {
      serverCommand: {
        type: 'string',
        label: 'MCP Server Command',
        category: 'MCP',
        requiresRestart: true,
        default: undefined as string | undefined,
        description: 'Command to start an MCP server.',
        showInDialog: false,
      },
      allowed: {
        type: 'array',
        label: 'Allow MCP Servers',
        category: 'MCP',
        requiresRestart: true,
        default: undefined as string[] | undefined,
        description: 'A list of MCP servers to allow.',
        showInDialog: false,
        items: { type: 'string' },
      },
      excluded: {
        type: 'array',
        label: 'Exclude MCP Servers',
        category: 'MCP',
        requiresRestart: true,
        default: undefined as string[] | undefined,
        description: 'A list of MCP servers to exclude.',
        showInDialog: false,
        items: { type: 'string' },
      },
    },
  },
  useSmartEdit: {
    type: 'boolean',
    label: 'Use Smart Edit',
    category: 'Advanced',
    requiresRestart: false,
    default: true,
    description: 'Enable the smart-edit tool instead of the replace tool.',
    showInDialog: false,
  },
  useWriteTodos: {
    type: 'boolean',
    label: 'Use WriteTodos',
    category: 'Advanced',
    requiresRestart: false,
    default: true,
    description: 'Enable the write_todos tool.',
    showInDialog: false,
  },
  security: {
    type: 'object',
    label: 'Security',
    category: 'Security',
    requiresRestart: true,
    default: {},
    description: 'Security-related settings.',
    showInDialog: false,
    properties: {
      disableYoloMode: {
        type: 'boolean',
        label: 'Disable YOLO Mode',
        category: 'Security',
        requiresRestart: true,
        default: false,
        description: 'Disable YOLO mode, even if enabled by a flag.',
        showInDialog: true,
      },
      blockGitExtensions: {
        type: 'boolean',
        label: 'Blocks extensions from Git',
        category: 'Security',
        requiresRestart: true,
        default: false,
        description: 'Blocks installing and loading extensions from Git.',
        showInDialog: true,
      },
      folderTrust: {
        type: 'object',
        label: 'Folder Trust',
        category: 'Security',
        requiresRestart: false,
        default: {},
        description: 'Settings for folder trust.',
        showInDialog: false,
        properties: {
          enabled: {
            type: 'boolean',
            label: 'Folder Trust',
            category: 'Security',
            requiresRestart: true,
            default: false,
            description: 'Setting to track whether Folder trust is enabled.',
            showInDialog: true,
          },
        },
      },
      auth: {
        type: 'object',
        label: 'Authentication',
        category: 'Security',
        requiresRestart: true,
        default: {},
        description: 'Authentication settings.',
        showInDialog: false,
        properties: {
          selectedType: {
            type: 'string',
            label: 'Selected Auth Type',
            category: 'Security',
            requiresRestart: true,
            default: undefined as AuthType | undefined,
            description: 'The currently selected authentication type.',
            showInDialog: false,
          },
          enforcedType: {
            type: 'string',
            label: 'Enforced Auth Type',
            category: 'Advanced',
            requiresRestart: true,
            default: undefined as AuthType | undefined,
            description:
              'The required auth type. If this does not match the selected auth type, the user will be prompted to re-authenticate.',
            showInDialog: false,
          },
          useExternal: {
            type: 'boolean',
            label: 'Use External Auth',
            category: 'Security',
            requiresRestart: true,
            default: undefined as boolean | undefined,
            description: 'Whether to use an external authentication flow.',
            showInDialog: false,
          },
        },
      },
    },
  },

  advanced: {
    type: 'object',
    label: 'Advanced',
    category: 'Advanced',
    requiresRestart: true,
    default: {},
    description: 'Advanced settings for power users.',
    showInDialog: false,
    properties: {
      autoConfigureMemory: {
        type: 'boolean',
        label: 'Auto Configure Max Old Space Size',
        category: 'Advanced',
        requiresRestart: true,
        default: false,
        description: 'Automatically configure Node.js memory limits',
        showInDialog: false,
      },
      dnsResolutionOrder: {
        type: 'string',
        label: 'DNS Resolution Order',
        category: 'Advanced',
        requiresRestart: true,
        default: undefined as DnsResolutionOrder | undefined,
        description: 'The DNS resolution order.',
        showInDialog: false,
      },
      excludedEnvVars: {
        type: 'array',
        label: 'Excluded Project Environment Variables',
        category: 'Advanced',
        requiresRestart: false,
        default: ['DEBUG', 'DEBUG_MODE'] as string[],
        description: 'Environment variables to exclude from project context.',
        showInDialog: false,
        items: { type: 'string' },
        mergeStrategy: MergeStrategy.UNION,
      },
      bugCommand: {
        type: 'object',
        label: 'Bug Command',
        category: 'Advanced',
        requiresRestart: false,
        default: undefined as BugCommandSettings | undefined,
        description: 'Configuration for the bug report command.',
        showInDialog: false,
        ref: 'BugCommandSettings',
      },
    },
  },

  experimental: {
    type: 'object',
    label: 'Experimental',
    category: 'Experimental',
    requiresRestart: true,
    default: {},
    description: 'Setting to enable experimental features',
    showInDialog: false,
    properties: {
      extensionManagement: {
        type: 'boolean',
        label: 'Extension Management',
        category: 'Experimental',
        requiresRestart: true,
        default: true,
        description: 'Enable extension management features.',
        showInDialog: false,
      },
      extensionReloading: {
        type: 'boolean',
        label: 'Extension Reloading',
        category: 'Experimental',
        requiresRestart: true,
        default: false,
        description:
          'Enables extension loading/unloading within the CLI session.',
        showInDialog: false,
      },
      useModelRouter: {
        type: 'boolean',
        label: 'Use Model Router',
        category: 'Experimental',
        requiresRestart: true,
        default: true,
        description:
          'Enable model routing to route requests to the best model based on complexity.',
        showInDialog: true,
      },
      codebaseInvestigatorSettings: {
        type: 'object',
        label: 'Codebase Investigator Settings',
        category: 'Experimental',
        requiresRestart: true,
        default: {},
        description: 'Configuration for Codebase Investigator.',
        showInDialog: false,
        properties: {
          enabled: {
            type: 'boolean',
            label: 'Enable Codebase Investigator',
            category: 'Experimental',
            requiresRestart: true,
            default: true,
            description: 'Enable the Codebase Investigator agent.',
            showInDialog: true,
          },
          maxNumTurns: {
            type: 'number',
            label: 'Codebase Investigator Max Num Turns',
            category: 'Experimental',
            requiresRestart: true,
<<<<<<< HEAD
            default: 100,
=======
            default: 10,
>>>>>>> a591505b
            description:
              'Maximum number of turns for the Codebase Investigator agent.',
            showInDialog: true,
          },
          maxTimeMinutes: {
            type: 'number',
            label: 'Max Time (Minutes)',
            category: 'Experimental',
            requiresRestart: true,
            default: 3,
            description:
              'Maximum time for the Codebase Investigator agent (in minutes).',
            showInDialog: false,
          },
          thinkingBudget: {
            type: 'number',
            label: 'Thinking Budget',
            category: 'Experimental',
            requiresRestart: true,
            default: 8192,
            description:
              'The thinking budget for the Codebase Investigator agent.',
            showInDialog: false,
          },
          model: {
            type: 'string',
            label: 'Model',
            category: 'Experimental',
            requiresRestart: true,
            default: DEFAULT_GEMINI_MODEL,
            description:
              'The model to use for the Codebase Investigator agent.',
            showInDialog: false,
          },
        },
      },
    },
  },

  extensions: {
    type: 'object',
    label: 'Extensions',
    category: 'Extensions',
    requiresRestart: true,
    default: {},
    description: 'Settings for extensions.',
    showInDialog: false,
    properties: {
      disabled: {
        type: 'array',
        label: 'Disabled Extensions',
        category: 'Extensions',
        requiresRestart: true,
        default: [] as string[],
        description: 'List of disabled extensions.',
        showInDialog: false,
        items: { type: 'string' },
        mergeStrategy: MergeStrategy.UNION,
      },
      workspacesWithMigrationNudge: {
        type: 'array',
        label: 'Workspaces with Migration Nudge',
        category: 'Extensions',
        requiresRestart: false,
        default: [] as string[],
        description:
          'List of workspaces for which the migration nudge has been shown.',
        showInDialog: false,
        items: { type: 'string' },
        mergeStrategy: MergeStrategy.UNION,
      },
    },
  },

  hooks: {
    type: 'object',
    label: 'Hooks',
    category: 'Advanced',
    requiresRestart: false,
    default: {} as { [K in HookEventName]?: HookDefinition[] },
    description:
      'Hook configurations for intercepting and customizing agent behavior.',
    showInDialog: false,
    mergeStrategy: MergeStrategy.SHALLOW_MERGE,
  },
} as const satisfies SettingsSchema;

export type SettingsSchemaType = typeof SETTINGS_SCHEMA;

export type SettingsJsonSchemaDefinition = Record<string, unknown>;

export const SETTINGS_SCHEMA_DEFINITIONS: Record<
  string,
  SettingsJsonSchemaDefinition
> = {
  MCPServerConfig: {
    type: 'object',
    description:
      'Definition of a Model Context Protocol (MCP) server configuration.',
    additionalProperties: false,
    properties: {
      command: {
        type: 'string',
        description: 'Executable invoked for stdio transport.',
      },
      args: {
        type: 'array',
        description: 'Command-line arguments for the stdio transport command.',
        items: { type: 'string' },
      },
      env: {
        type: 'object',
        description: 'Environment variables to set for the server process.',
        additionalProperties: { type: 'string' },
      },
      cwd: {
        type: 'string',
        description: 'Working directory for the server process.',
      },
      url: {
        type: 'string',
        description: 'SSE transport URL.',
      },
      httpUrl: {
        type: 'string',
        description: 'Streaming HTTP transport URL.',
      },
      headers: {
        type: 'object',
        description: 'Additional HTTP headers sent to the server.',
        additionalProperties: { type: 'string' },
      },
      tcp: {
        type: 'string',
        description: 'TCP address for websocket transport.',
      },
      timeout: {
        type: 'number',
        description: 'Timeout in milliseconds for MCP requests.',
      },
      trust: {
        type: 'boolean',
        description:
          'Marks the server as trusted. Trusted servers may gain additional capabilities.',
      },
      description: {
        type: 'string',
        description: 'Human-readable description of the server.',
      },
      includeTools: {
        type: 'array',
        description:
          'Subset of tools that should be enabled for this server. When omitted all tools are enabled.',
        items: { type: 'string' },
      },
      excludeTools: {
        type: 'array',
        description:
          'Tools that should be disabled for this server even if exposed.',
        items: { type: 'string' },
      },
      extension: {
        type: 'object',
        description:
          'Metadata describing the Gemini CLI extension that owns this MCP server.',
        additionalProperties: { type: ['string', 'boolean', 'number'] },
      },
      oauth: {
        type: 'object',
        description: 'OAuth configuration for authenticating with the server.',
        additionalProperties: true,
      },
      authProviderType: {
        type: 'string',
        description:
          'Authentication provider used for acquiring credentials (for example `dynamic_discovery`).',
        enum: [
          'dynamic_discovery',
          'google_credentials',
          'service_account_impersonation',
        ],
      },
      targetAudience: {
        type: 'string',
        description:
          'OAuth target audience (CLIENT_ID.apps.googleusercontent.com).',
      },
      targetServiceAccount: {
        type: 'string',
        description:
          'Service account email to impersonate (name@project.iam.gserviceaccount.com).',
      },
    },
  },
  TelemetrySettings: {
    type: 'object',
    description: 'Telemetry configuration for Gemini CLI.',
    additionalProperties: false,
    properties: {
      enabled: {
        type: 'boolean',
        description: 'Enables telemetry emission.',
      },
      target: {
        type: 'string',
        description:
          'Telemetry destination (for example `stderr`, `stdout`, or `otlp`).',
      },
      otlpEndpoint: {
        type: 'string',
        description: 'Endpoint for OTLP exporters.',
      },
      otlpProtocol: {
        type: 'string',
        description: 'Protocol for OTLP exporters.',
        enum: ['grpc', 'http'],
      },
      logPrompts: {
        type: 'boolean',
        description: 'Whether prompts are logged in telemetry payloads.',
      },
      outfile: {
        type: 'string',
        description: 'File path for writing telemetry output.',
      },
      useCollector: {
        type: 'boolean',
        description: 'Whether to forward telemetry to an OTLP collector.',
      },
    },
  },
  BugCommandSettings: {
    type: 'object',
    description: 'Configuration for the bug report helper command.',
    additionalProperties: false,
    properties: {
      urlTemplate: {
        type: 'string',
        description:
          'Template used to open a bug report URL. Variables in the template are populated at runtime.',
      },
    },
    required: ['urlTemplate'],
  },
  SummarizeToolOutputSettings: {
    type: 'object',
    description:
      'Controls summarization behavior for individual tools. All properties are optional.',
    additionalProperties: false,
    properties: {
      tokenBudget: {
        type: 'number',
        description:
          'Maximum number of tokens used when summarizing tool output.',
      },
    },
  },
  CustomTheme: {
    type: 'object',
    description:
      'Custom theme definition used for styling Gemini CLI output. Colors are provided as hex strings or named ANSI colors.',
    additionalProperties: false,
    properties: {
      type: {
        type: 'string',
        enum: ['custom'],
        default: 'custom',
      },
      name: {
        type: 'string',
        description: 'Theme display name.',
      },
      text: {
        type: 'object',
        additionalProperties: false,
        properties: {
          primary: { type: 'string' },
          secondary: { type: 'string' },
          link: { type: 'string' },
          accent: { type: 'string' },
        },
      },
      background: {
        type: 'object',
        additionalProperties: false,
        properties: {
          primary: { type: 'string' },
          diff: {
            type: 'object',
            additionalProperties: false,
            properties: {
              added: { type: 'string' },
              removed: { type: 'string' },
            },
          },
        },
      },
      border: {
        type: 'object',
        additionalProperties: false,
        properties: {
          default: { type: 'string' },
          focused: { type: 'string' },
        },
      },
      ui: {
        type: 'object',
        additionalProperties: false,
        properties: {
          comment: { type: 'string' },
          symbol: { type: 'string' },
          gradient: {
            type: 'array',
            items: { type: 'string' },
          },
        },
      },
      status: {
        type: 'object',
        additionalProperties: false,
        properties: {
          error: { type: 'string' },
          success: { type: 'string' },
          warning: { type: 'string' },
        },
      },
      Background: { type: 'string' },
      Foreground: { type: 'string' },
      LightBlue: { type: 'string' },
      AccentBlue: { type: 'string' },
      AccentPurple: { type: 'string' },
      AccentCyan: { type: 'string' },
      AccentGreen: { type: 'string' },
      AccentYellow: { type: 'string' },
      AccentRed: { type: 'string' },
      DiffAdded: { type: 'string' },
      DiffRemoved: { type: 'string' },
      Comment: { type: 'string' },
      Gray: { type: 'string' },
      DarkGray: { type: 'string' },
      GradientColors: {
        type: 'array',
        items: { type: 'string' },
      },
    },
    required: ['type', 'name'],
  },
  StringOrStringArray: {
    description: 'Accepts either a single string or an array of strings.',
    anyOf: [{ type: 'string' }, { type: 'array', items: { type: 'string' } }],
  },
  BooleanOrString: {
    description: 'Accepts either a boolean flag or a string command name.',
    anyOf: [{ type: 'boolean' }, { type: 'string' }],
  },
};

export function getSettingsSchema(): SettingsSchemaType {
  return SETTINGS_SCHEMA;
}

type InferSettings<T extends SettingsSchema> = {
  -readonly [K in keyof T]?: T[K] extends { properties: SettingsSchema }
    ? InferSettings<T[K]['properties']>
    : T[K]['type'] extends 'enum'
      ? T[K]['options'] extends readonly SettingEnumOption[]
        ? T[K]['options'][number]['value']
        : T[K]['default']
      : T[K]['default'] extends boolean
        ? boolean
        : T[K]['default'];
};

export type Settings = InferSettings<SettingsSchemaType>;

export interface FooterSettings {
  hideCWD?: boolean;
  hideSandboxStatus?: boolean;
  hideModelInfo?: boolean;
}<|MERGE_RESOLUTION|>--- conflicted
+++ resolved
@@ -1304,11 +1304,7 @@
             label: 'Codebase Investigator Max Num Turns',
             category: 'Experimental',
             requiresRestart: true,
-<<<<<<< HEAD
-            default: 100,
-=======
             default: 10,
->>>>>>> a591505b
             description:
               'Maximum number of turns for the Codebase Investigator agent.',
             showInDialog: true,
