/**
 * @license
 * Copyright 2025 Google LLC
 * SPDX-License-Identifier: Apache-2.0
 */

import * as fs from 'node:fs';
import * as path from 'node:path';
import { homedir } from 'node:os';
import yargs from 'yargs/yargs';
import { hideBin } from 'yargs/helpers';
import process from 'node:process';
import { mcpCommand } from '../commands/mcp.js';
import type {
  FileFilteringOptions,
  MCPServerConfig,
  OutputFormat,
  GeminiCLIExtension,
} from '@google/gemini-cli-core';
import { extensionsCommand } from '../commands/extensions.js';
import {
  Config,
  loadServerHierarchicalMemory,
  setGeminiMdFilename as setServerGeminiMdFilename,
  getCurrentGeminiMdFilename,
  ApprovalMode,
  DEFAULT_GEMINI_MODEL,
  DEFAULT_GEMINI_MODEL_AUTO,
  DEFAULT_GEMINI_EMBEDDING_MODEL,
  DEFAULT_FILE_FILTERING_OPTIONS,
  DEFAULT_MEMORY_FILE_FILTERING_OPTIONS,
  FileDiscoveryService,
  WRITE_FILE_TOOL_NAME,
  SHELL_TOOL_NAMES,
  SHELL_TOOL_NAME,
  resolveTelemetrySettings,
  FatalConfigError,
  getPty,
  EDIT_TOOL_NAME,
  debugLogger,
} from '@google/gemini-cli-core';
import type { Settings } from './settings.js';

import { getCliVersion } from '../utils/version.js';
import { loadSandboxConfig } from './sandboxConfig.js';
import { resolvePath } from '../utils/resolvePath.js';
import { appEvents } from '../utils/events.js';

import { isWorkspaceTrusted } from './trustedFolders.js';
import { createPolicyEngineConfig } from './policy.js';
import { ExtensionManager } from './extension-manager.js';
import type { ExtensionLoader } from '@google/gemini-cli-core/src/utils/extensionLoader.js';
import { requestConsentNonInteractive } from './extensions/consent.js';
import { promptForSetting } from './extensions/extensionSettings.js';

export interface CliArgs {
  query: string | undefined;
  model: string | undefined;
  sandbox: boolean | string | undefined;
  debug: boolean | undefined;
  prompt: string | undefined;
  promptInteractive: string | undefined;

  yolo: boolean | undefined;
  approvalMode: string | undefined;
  allowedMcpServerNames: string[] | undefined;
  allowedTools: string[] | undefined;
  experimentalAcp: boolean | undefined;
  extensions: string[] | undefined;
  listExtensions: boolean | undefined;
  includeDirectories: string[] | undefined;
  screenReader: boolean | undefined;
  useSmartEdit: boolean | undefined;
  useWriteTodos: boolean | undefined;
  outputFormat: string | undefined;
<<<<<<< HEAD
  fakeResponses: string | undefined;
  recordResponses: string | undefined;
=======
  thinkingBudget: number | undefined;
  subagentModel: string | undefined;
  subagentThinkingBudget: number | undefined;
>>>>>>> 373454f7
}

export async function parseArguments(settings: Settings): Promise<CliArgs> {
  const rawArgv = hideBin(process.argv);
  const yargsInstance = yargs(rawArgv)
    .locale('en')
    .scriptName('gemini')
    .usage(
      'Usage: gemini [options] [command]\n\nGemini CLI - Launch an interactive CLI, use -p/--prompt for non-interactive mode',
    )

    .option('debug', {
      alias: 'd',
      type: 'boolean',
      description: 'Run in debug mode?',
      default: false,
    })
    .command('$0 [query..]', 'Launch Gemini CLI', (yargsInstance) =>
      yargsInstance
        .positional('query', {
          description:
            'Positional prompt. Defaults to one-shot; use -i/--prompt-interactive for interactive.',
        })
        .option('model', {
          alias: 'm',
          type: 'string',
          nargs: 1,
          description: `Model`,
        })
        .option('thinking-budget', {
          alias: 't',
          type: 'number',
          nargs: 1,
          description:
            'Thinking budget (e.g., -1 for dynamic, 0 for off, >0 for fixed budget)',
        })
        .option('subagent-model', {
          alias: 'sam',
          type: 'string',
          nargs: 1,
          description:
            'Model to use for all subagents (e.g., codebase investigator, delegate tasks)',
        })
        .option('subagent-thinking-budget', {
          alias: 'sat',
          type: 'number',
          nargs: 1,
          description:
            'Thinking budget for all subagents (e.g., -1 for dynamic, 0 for off, >0 for fixed budget)',
        })
        .option('prompt', {
          alias: 'p',
          type: 'string',
          nargs: 1,
          description: 'Prompt. Appended to input on stdin (if any).',
        })
        .option('prompt-interactive', {
          alias: 'i',
          type: 'string',
          nargs: 1,
          description:
            'Execute the provided prompt and continue in interactive mode',
        })
        .option('sandbox', {
          alias: 's',
          type: 'boolean',
          description: 'Run in sandbox?',
        })

        .option('yolo', {
          alias: 'y',
          type: 'boolean',
          description:
            'Automatically accept all actions (aka YOLO mode, see https://www.youtube.com/watch?v=xvFZjo5PgG0 for more details)?',
          default: false,
        })
        .option('approval-mode', {
          type: 'string',
          nargs: 1,
          choices: ['default', 'auto_edit', 'yolo'],
          description:
            'Set the approval mode: default (prompt for approval), auto_edit (auto-approve edit tools), yolo (auto-approve all tools)',
        })
        .option('experimental-acp', {
          type: 'boolean',
          description: 'Starts the agent in ACP mode',
        })
        .option('allowed-mcp-server-names', {
          type: 'array',
          string: true,
          nargs: 1,
          description: 'Allowed MCP server names',
          coerce: (mcpServerNames: string[]) =>
            // Handle comma-separated values
            mcpServerNames.flatMap((mcpServerName) =>
              mcpServerName.split(',').map((m) => m.trim()),
            ),
        })
        .option('allowed-tools', {
          type: 'array',
          string: true,
          nargs: 1,
          description: 'Tools that are allowed to run without confirmation',
          coerce: (tools: string[]) =>
            // Handle comma-separated values
            tools.flatMap((tool) => tool.split(',').map((t) => t.trim())),
        })
        .option('extensions', {
          alias: 'e',
          type: 'array',
          string: true,
          nargs: 1,
          description:
            'A list of extensions to use. If not provided, all extensions are used.',
          coerce: (extensions: string[]) =>
            // Handle comma-separated values
            extensions.flatMap((extension) =>
              extension.split(',').map((e) => e.trim()),
            ),
        })
        .option('list-extensions', {
          alias: 'l',
          type: 'boolean',
          description: 'List all available extensions and exit.',
        })
        .option('include-directories', {
          type: 'array',
          string: true,
          nargs: 1,
          description:
            'Additional directories to include in the workspace (comma-separated or multiple --include-directories)',
          coerce: (dirs: string[]) =>
            // Handle comma-separated values
            dirs.flatMap((dir) => dir.split(',').map((d) => d.trim())),
        })
        .option('screen-reader', {
          type: 'boolean',
          description: 'Enable screen reader mode for accessibility.',
        })
        .option('output-format', {
          alias: 'o',
          type: 'string',
          nargs: 1,
          description: 'The format of the CLI output.',
          choices: ['text', 'json', 'stream-json'],
        })
        .option('fake-responses', {
          type: 'string',
          description: 'Path to a file with fake model responses for testing.',
          hidden: true,
        })
        .option('record-responses', {
          type: 'string',
          description: 'Path to a file to record model responses for testing.',
          hidden: true,
        })
        .deprecateOption(
          'prompt',
          'Use the positional prompt instead. This flag will be removed in a future version.',
        )
        // Ensure validation flows through .fail() for clean UX
        .fail((msg, err, yargs) => {
          debugLogger.error(msg || err?.message || 'Unknown error');
          yargs.showHelp();
          process.exit(1);
        })
        .check((argv) => {
          // The 'query' positional can be a string (for one arg) or string[] (for multiple).
          // This guard safely checks if any positional argument was provided.
          const query = argv['query'] as string | string[] | undefined;
          const hasPositionalQuery = Array.isArray(query)
            ? query.length > 0
            : !!query;

          if (argv['prompt'] && hasPositionalQuery) {
            return 'Cannot use both a positional prompt and the --prompt (-p) flag together';
          }
          if (argv['prompt'] && argv['promptInteractive']) {
            return 'Cannot use both --prompt (-p) and --prompt-interactive (-i) together';
          }
          if (argv.yolo && argv['approvalMode']) {
            return 'Cannot use both --yolo (-y) and --approval-mode together. Use --approval-mode=yolo instead.';
          }
          return true;
        }),
    )
    // Register MCP subcommands
    .command(mcpCommand);

  if (settings?.experimental?.extensionManagement ?? true) {
    yargsInstance.command(extensionsCommand);
  }

  yargsInstance
    .version(await getCliVersion()) // This will enable the --version flag based on package.json
    .alias('v', 'version')
    .help()
    .alias('h', 'help')
    .strict()
    .demandCommand(0, 0); // Allow base command to run with no subcommands

  yargsInstance.wrap(yargsInstance.terminalWidth());
  const result = await yargsInstance.parse();

  // If yargs handled --help/--version it will have exited; nothing to do here.

  // Handle case where MCP subcommands are executed - they should exit the process
  // and not return to main CLI logic
  if (
    result._.length > 0 &&
    (result._[0] === 'mcp' || result._[0] === 'extensions')
  ) {
    // MCP commands handle their own execution and process exit
    process.exit(0);
  }

  // Normalize query args: handle both quoted "@path file" and unquoted @path file
  const queryArg = (result as { query?: string | string[] | undefined }).query;
  const q: string | undefined = Array.isArray(queryArg)
    ? queryArg.join(' ')
    : queryArg;

  // Route positional args: explicit -i flag -> interactive; else -> one-shot (even for @commands)
  if (q && !result['prompt']) {
    const hasExplicitInteractive =
      result['promptInteractive'] === '' || !!result['promptInteractive'];
    if (hasExplicitInteractive) {
      result['promptInteractive'] = q;
    } else {
      result['prompt'] = q;
    }
  }

  // Keep CliArgs.query as a string for downstream typing
  (result as Record<string, unknown>)['query'] = q || undefined;

  // The import format is now only controlled by settings.memoryImportFormat
  // We no longer accept it as a CLI argument
  return result as unknown as CliArgs;
}

// This function is now a thin wrapper around the server's implementation.
// It's kept in the CLI for now as App.tsx directly calls it for memory refresh.
// TODO: Consider if App.tsx should get memory via a server call or if Config should refresh itself.
export async function loadHierarchicalGeminiMemory(
  currentWorkingDirectory: string,
  includeDirectoriesToReadGemini: readonly string[] = [],
  debugMode: boolean,
  fileService: FileDiscoveryService,
  settings: Settings,
  extensionLoader: ExtensionLoader,
  folderTrust: boolean,
  memoryImportFormat: 'flat' | 'tree' = 'tree',
  fileFilteringOptions?: FileFilteringOptions,
): Promise<{ memoryContent: string; fileCount: number; filePaths: string[] }> {
  // FIX: Use real, canonical paths for a reliable comparison to handle symlinks.
  const realCwd = fs.realpathSync(path.resolve(currentWorkingDirectory));
  const realHome = fs.realpathSync(path.resolve(homedir()));
  const isHomeDirectory = realCwd === realHome;

  // If it is the home directory, pass an empty string to the core memory
  // function to signal that it should skip the workspace search.
  const effectiveCwd = isHomeDirectory ? '' : currentWorkingDirectory;

  if (debugMode) {
    debugLogger.debug(
      `CLI: Delegating hierarchical memory load to server for CWD: ${currentWorkingDirectory} (memoryImportFormat: ${memoryImportFormat})`,
    );
  }

  // Directly call the server function with the corrected path.
  return loadServerHierarchicalMemory(
    effectiveCwd,
    includeDirectoriesToReadGemini,
    debugMode,
    fileService,
    extensionLoader,
    folderTrust,
    memoryImportFormat,
    fileFilteringOptions,
    settings.context?.discoveryMaxDirs,
  );
}

/**
 * Creates a filter function to determine if a tool should be excluded.
 *
 * In non-interactive mode, we want to disable tools that require user
 * interaction to prevent the CLI from hanging. This function creates a predicate
 * that returns `true` if a tool should be excluded.
 *
 * A tool is excluded if it's not in the `allowedToolsSet`. The shell tool
 * has a special case: it's not excluded if any of its subcommands
 * are in the `allowedTools` list.
 *
 * @param allowedTools A list of explicitly allowed tool names.
 * @param allowedToolsSet A set of explicitly allowed tool names for quick lookups.
 * @returns A function that takes a tool name and returns `true` if it should be excluded.
 */
function createToolExclusionFilter(
  allowedTools: string[],
  allowedToolsSet: Set<string>,
) {
  return (tool: string): boolean => {
    if (tool === SHELL_TOOL_NAME) {
      // If any of the allowed tools is ShellTool (even with subcommands), don't exclude it.
      return !allowedTools.some((allowed) =>
        SHELL_TOOL_NAMES.some((shellName) => allowed.startsWith(shellName)),
      );
    }
    return !allowedToolsSet.has(tool);
  };
}

export function isDebugMode(argv: CliArgs): boolean {
  return (
    argv.debug ||
    [process.env['DEBUG'], process.env['DEBUG_MODE']].some(
      (v) => v === 'true' || v === '1',
    )
  );
}

export async function loadCliConfig(
  settings: Settings,
  sessionId: string,
  argv: CliArgs,
  cwd: string = process.cwd(),
): Promise<Config> {
  const debugMode = isDebugMode(argv);

  if (argv.sandbox) {
    process.env['GEMINI_SANDBOX'] = 'true';
  }

  const memoryImportFormat = settings.context?.importFormat || 'tree';

  const ideMode = settings.ide?.enabled ?? false;

  const folderTrust = settings.security?.folderTrust?.enabled ?? false;
  const trustedFolder = isWorkspaceTrusted(settings)?.isTrusted ?? true;

  // Set the context filename in the server's memoryTool module BEFORE loading memory
  // TODO(b/343434939): This is a bit of a hack. The contextFileName should ideally be passed
  // directly to the Config constructor in core, and have core handle setGeminiMdFilename.
  // However, loadHierarchicalGeminiMemory is called *before* createServerConfig.
  if (settings.context?.fileName) {
    setServerGeminiMdFilename(settings.context.fileName);
  } else {
    // Reset to default if not provided in settings.
    setServerGeminiMdFilename(getCurrentGeminiMdFilename());
  }

  const fileService = new FileDiscoveryService(cwd);

  const memoryFileFiltering = {
    ...DEFAULT_MEMORY_FILE_FILTERING_OPTIONS,
    ...settings.context?.fileFiltering,
  };

  const fileFiltering = {
    ...DEFAULT_FILE_FILTERING_OPTIONS,
    ...settings.context?.fileFiltering,
  };

  const includeDirectories = (settings.context?.includeDirectories || [])
    .map(resolvePath)
    .concat((argv.includeDirectories || []).map(resolvePath));

  const extensionManager = new ExtensionManager({
    settings,
    requestConsent: requestConsentNonInteractive,
    requestSetting: promptForSetting,
    workspaceDir: cwd,
    enabledExtensionOverrides: argv.extensions,
  });
  await extensionManager.loadExtensions();

  // Call the (now wrapper) loadHierarchicalGeminiMemory which calls the server's version
  const { memoryContent, fileCount, filePaths } =
    await loadHierarchicalGeminiMemory(
      cwd,
      settings.context?.loadMemoryFromIncludeDirectories
        ? includeDirectories
        : [],
      debugMode,
      fileService,
      settings,
      extensionManager,
      trustedFolder,
      memoryImportFormat,
      memoryFileFiltering,
    );

  let mcpServers = mergeMcpServers(settings, extensionManager.getExtensions());
  const question = argv.promptInteractive || argv.prompt || '';

  // Determine approval mode with backward compatibility
  let approvalMode: ApprovalMode;
  if (argv.approvalMode) {
    // New --approval-mode flag takes precedence
    switch (argv.approvalMode) {
      case 'yolo':
        approvalMode = ApprovalMode.YOLO;
        break;
      case 'auto_edit':
        approvalMode = ApprovalMode.AUTO_EDIT;
        break;
      case 'default':
        approvalMode = ApprovalMode.DEFAULT;
        break;
      default:
        throw new Error(
          `Invalid approval mode: ${argv.approvalMode}. Valid values are: yolo, auto_edit, default`,
        );
    }
  } else {
    // Fallback to legacy --yolo flag behavior
    approvalMode =
      argv.yolo || false ? ApprovalMode.YOLO : ApprovalMode.DEFAULT;
  }

  // Override approval mode if disableYoloMode is set.
  if (settings.security?.disableYoloMode) {
    if (approvalMode === ApprovalMode.YOLO) {
      debugLogger.error('YOLO mode is disabled by the "disableYolo" setting.');
      throw new FatalConfigError(
        'Cannot start in YOLO mode when it is disabled by settings',
      );
    }
    approvalMode = ApprovalMode.DEFAULT;
  } else if (approvalMode === ApprovalMode.YOLO) {
    debugLogger.warn(
      'YOLO mode is enabled. All tool calls will be automatically approved.',
    );
  }

  // Force approval mode to default if the folder is not trusted.
  if (!trustedFolder && approvalMode !== ApprovalMode.DEFAULT) {
    debugLogger.warn(
      `Approval mode overridden to "default" because the current folder is not trusted.`,
    );
    approvalMode = ApprovalMode.DEFAULT;
  }

  let telemetrySettings;
  try {
    telemetrySettings = await resolveTelemetrySettings({
      env: process.env as unknown as Record<string, string | undefined>,
      settings: settings.telemetry,
    });
  } catch (err) {
    if (err instanceof FatalConfigError) {
      throw new FatalConfigError(
        `Invalid telemetry configuration: ${err.message}.`,
      );
    }
    throw err;
  }

  const policyEngineConfig = await createPolicyEngineConfig(
    settings,
    approvalMode,
  );

  // Debug: Log the merged policy configuration
  // Only log when message bus integration is enabled (when policies are active)
  const enableMessageBusIntegration =
    settings.tools?.enableMessageBusIntegration ?? false;
  if (enableMessageBusIntegration) {
    debugLogger.debug('=== Policy Engine Configuration ===');
    debugLogger.debug(
      `Default decision: ${policyEngineConfig.defaultDecision}`,
    );
    debugLogger.debug(`Total rules: ${policyEngineConfig.rules?.length || 0}`);
    if (policyEngineConfig.rules && policyEngineConfig.rules.length > 0) {
      debugLogger.debug('Rules (sorted by priority):');
      policyEngineConfig.rules.forEach((rule, index) => {
        debugLogger.debug(
          `  [${index}] toolName: ${rule.toolName || '*'}, decision: ${rule.decision}, priority: ${rule.priority}, argsPattern: ${rule.argsPattern ? rule.argsPattern.source : 'none'}`,
        );
      });
    }
    debugLogger.debug('===================================');
  }

  const allowedTools = [
    ...(argv.allowedTools || settings.tools?.allowed || []),
  ];
  const allowedToolsSet = new Set(allowedTools);

  // Interactive mode: explicit -i flag or (TTY + no args + no -p flag)
  const hasQuery = !!argv.query;
  const interactive =
    !!argv.promptInteractive ||
    (process.stdin.isTTY && !hasQuery && !argv.prompt);
  // In non-interactive mode, exclude tools that require a prompt.
  const extraExcludes: string[] = [];
  if (!interactive && !argv.experimentalAcp) {
    const defaultExcludes = [
      SHELL_TOOL_NAME,
      EDIT_TOOL_NAME,
      WRITE_FILE_TOOL_NAME,
    ];
    const autoEditExcludes = [SHELL_TOOL_NAME];

    const toolExclusionFilter = createToolExclusionFilter(
      allowedTools,
      allowedToolsSet,
    );

    switch (approvalMode) {
      case ApprovalMode.DEFAULT:
        // In default non-interactive mode, all tools that require approval are excluded.
        extraExcludes.push(...defaultExcludes.filter(toolExclusionFilter));
        break;
      case ApprovalMode.AUTO_EDIT:
        // In auto-edit non-interactive mode, only tools that still require a prompt are excluded.
        extraExcludes.push(...autoEditExcludes.filter(toolExclusionFilter));
        break;
      case ApprovalMode.YOLO:
        // No extra excludes for YOLO mode.
        break;
      default:
        // This should never happen due to validation earlier, but satisfies the linter
        break;
    }
  }

  const excludeTools = mergeExcludeTools(
    settings,
    extensionManager.getExtensions(),
    extraExcludes.length > 0 ? extraExcludes : undefined,
  );
  const blockedMcpServers: Array<{ name: string; extensionName: string }> = [];

  if (!argv.allowedMcpServerNames) {
    if (settings.mcp?.allowed) {
      mcpServers = allowedMcpServers(
        mcpServers,
        settings.mcp.allowed,
        blockedMcpServers,
      );
    }

    if (settings.mcp?.excluded) {
      const excludedNames = new Set(settings.mcp.excluded.filter(Boolean));
      if (excludedNames.size > 0) {
        mcpServers = Object.fromEntries(
          Object.entries(mcpServers).filter(([key]) => !excludedNames.has(key)),
        );
      }
    }
  }

  if (argv.allowedMcpServerNames) {
    mcpServers = allowedMcpServers(
      mcpServers,
      argv.allowedMcpServerNames,
      blockedMcpServers,
    );
  }

  const useModelRouter = settings.experimental?.useModelRouter ?? true;
  const defaultModel = useModelRouter
    ? DEFAULT_GEMINI_MODEL_AUTO
    : DEFAULT_GEMINI_MODEL;
  const resolvedModel: string =
    argv.model ||
    process.env['GEMINI_MODEL'] ||
    settings.model?.name ||
    defaultModel;

  const sandboxConfig = await loadSandboxConfig(settings, argv);
  const screenReader =
    argv.screenReader !== undefined
      ? argv.screenReader
      : (settings.ui?.accessibility?.screenReader ?? false);

  const ptyInfo = await getPty();

  // Determine subagent overrides with backward-compat fallback to deprecated flags
  const subagentModel = argv.subagentModel;
  const subagentThinkingBudget = argv.subagentThinkingBudget;

  return new Config({
    sessionId,
    embeddingModel: DEFAULT_GEMINI_EMBEDDING_MODEL,
    sandbox: sandboxConfig,
    targetDir: cwd,
    includeDirectories,
    loadMemoryFromIncludeDirectories:
      settings.context?.loadMemoryFromIncludeDirectories || false,
    debugMode,
    question,

    coreTools: settings.tools?.core || undefined,
    allowedTools: allowedTools.length > 0 ? allowedTools : undefined,
    policyEngineConfig,
    excludeTools,
    toolDiscoveryCommand: settings.tools?.discoveryCommand,
    toolCallCommand: settings.tools?.callCommand,
    mcpServerCommand: settings.mcp?.serverCommand,
    mcpServers,
    userMemory: memoryContent,
    geminiMdFileCount: fileCount,
    geminiMdFilePaths: filePaths,
    approvalMode,
    disableYoloMode: settings.security?.disableYoloMode,
    showMemoryUsage: settings.ui?.showMemoryUsage || false,
    accessibility: {
      ...settings.ui?.accessibility,
      screenReader,
    },
    telemetry: telemetrySettings,
    usageStatisticsEnabled: settings.privacy?.usageStatisticsEnabled ?? true,
    fileFiltering,
    checkpointing: settings.general?.checkpointing?.enabled,
    proxy:
      process.env['HTTPS_PROXY'] ||
      process.env['https_proxy'] ||
      process.env['HTTP_PROXY'] ||
      process.env['http_proxy'],
    cwd,
    fileDiscoveryService: fileService,
    bugCommand: settings.advanced?.bugCommand,
    model: resolvedModel,
    maxSessionTurns: settings.model?.maxSessionTurns ?? -1,
    experimentalZedIntegration: argv.experimentalAcp || false,
    listExtensions: argv.listExtensions || false,
    enabledExtensions: argv.extensions,
    extensionLoader: extensionManager,
    blockedMcpServers,
    noBrowser: !!process.env['NO_BROWSER'],
    summarizeToolOutput: settings.model?.summarizeToolOutput,
    ideMode,
    chatCompression: settings.model?.chatCompression,
    folderTrust,
    interactive,
    trustedFolder,
    useRipgrep: settings.tools?.useRipgrep,
    enableInteractiveShell:
      settings.tools?.shell?.enableInteractiveShell ?? true,
    skipNextSpeakerCheck: settings.model?.skipNextSpeakerCheck,
    enablePromptCompletion: settings.general?.enablePromptCompletion ?? false,
    truncateToolOutputThreshold: settings.tools?.truncateToolOutputThreshold,
    truncateToolOutputLines: settings.tools?.truncateToolOutputLines,
    enableToolOutputTruncation: settings.tools?.enableToolOutputTruncation,
    eventEmitter: appEvents,
    useSmartEdit: argv.useSmartEdit ?? settings.useSmartEdit,
    useWriteTodos: argv.useWriteTodos ?? settings.useWriteTodos,
    output: {
      format: (argv.outputFormat ?? settings.output?.format) as OutputFormat,
    },
    useModelRouter,
<<<<<<< HEAD
    enableMessageBusIntegration,
    codebaseInvestigatorSettings:
      settings.experimental?.codebaseInvestigatorSettings,
    fakeResponses: argv.fakeResponses,
    recordResponses: argv.recordResponses,
=======
    enableMessageBusIntegration:
      settings.tools?.enableMessageBusIntegration ?? false,
    codebaseInvestigatorSettings: {
      ...settings.experimental?.codebaseInvestigatorSettings,
      model: settings.experimental?.codebaseInvestigatorSettings?.model,
      thinkingBudget:
        settings.experimental?.codebaseInvestigatorSettings?.thinkingBudget,
    },
>>>>>>> 373454f7
    retryFetchErrors: settings.general?.retryFetchErrors ?? false,
    ptyInfo: ptyInfo?.name,
    thinkingBudget: argv.thinkingBudget,
    subagentModel,
    subagentThinkingBudget,
  });
}

function allowedMcpServers(
  mcpServers: { [x: string]: MCPServerConfig },
  allowMCPServers: string[],
  blockedMcpServers: Array<{ name: string; extensionName: string }>,
) {
  const allowedNames = new Set(allowMCPServers.filter(Boolean));
  if (allowedNames.size > 0) {
    mcpServers = Object.fromEntries(
      Object.entries(mcpServers).filter(([key, server]) => {
        const isAllowed = allowedNames.has(key);
        if (!isAllowed) {
          blockedMcpServers.push({
            name: key,
            extensionName: server.extension?.name || '',
          });
        }
        return isAllowed;
      }),
    );
  } else {
    blockedMcpServers.push(
      ...Object.entries(mcpServers).map(([key, server]) => ({
        name: key,
        extensionName: server.extension?.name || '',
      })),
    );
    mcpServers = {};
  }
  return mcpServers;
}

function mergeMcpServers(settings: Settings, extensions: GeminiCLIExtension[]) {
  const mcpServers = { ...(settings.mcpServers || {}) };
  for (const extension of extensions) {
    if (!extension.isActive) {
      continue;
    }
    Object.entries(extension.mcpServers || {}).forEach(([key, server]) => {
      if (mcpServers[key]) {
        debugLogger.warn(
          `Skipping extension MCP config for server with key "${key}" as it already exists.`,
        );
        return;
      }
      mcpServers[key] = {
        ...server,
        extension,
      };
    });
  }
  return mcpServers;
}

function mergeExcludeTools(
  settings: Settings,
  extensions: GeminiCLIExtension[],
  extraExcludes?: string[] | undefined,
): string[] {
  const allExcludeTools = new Set([
    ...(settings.tools?.exclude || []),
    ...(extraExcludes || []),
  ]);
  for (const extension of extensions) {
    if (!extension.isActive) {
      continue;
    }
    for (const tool of extension.excludeTools || []) {
      allExcludeTools.add(tool);
    }
  }
  return [...allExcludeTools];
}<|MERGE_RESOLUTION|>--- conflicted
+++ resolved
@@ -73,14 +73,11 @@
   useSmartEdit: boolean | undefined;
   useWriteTodos: boolean | undefined;
   outputFormat: string | undefined;
-<<<<<<< HEAD
   fakeResponses: string | undefined;
   recordResponses: string | undefined;
-=======
   thinkingBudget: number | undefined;
   subagentModel: string | undefined;
   subagentThinkingBudget: number | undefined;
->>>>>>> 373454f7
 }
 
 export async function parseArguments(settings: Settings): Promise<CliArgs> {
@@ -736,22 +733,17 @@
       format: (argv.outputFormat ?? settings.output?.format) as OutputFormat,
     },
     useModelRouter,
-<<<<<<< HEAD
-    enableMessageBusIntegration,
-    codebaseInvestigatorSettings:
-      settings.experimental?.codebaseInvestigatorSettings,
-    fakeResponses: argv.fakeResponses,
-    recordResponses: argv.recordResponses,
-=======
     enableMessageBusIntegration:
       settings.tools?.enableMessageBusIntegration ?? false,
     codebaseInvestigatorSettings: {
       ...settings.experimental?.codebaseInvestigatorSettings,
-      model: settings.experimental?.codebaseInvestigatorSettings?.model,
+      model:
+        argv.subagentModel ||
+        settings.experimental?.codebaseInvestigatorSettings?.model,
       thinkingBudget:
+        argv.subagentThinkingBudget ||
         settings.experimental?.codebaseInvestigatorSettings?.thinkingBudget,
     },
->>>>>>> 373454f7
     retryFetchErrors: settings.general?.retryFetchErrors ?? false,
     ptyInfo: ptyInfo?.name,
     thinkingBudget: argv.thinkingBudget,
