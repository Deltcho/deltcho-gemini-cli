--- conflicted
+++ resolved
@@ -363,14 +363,11 @@
       useSmartEdit: undefined,
       useWriteTodos: undefined,
       outputFormat: undefined,
-<<<<<<< HEAD
       fakeResponses: undefined,
       recordResponses: undefined,
-=======
       thinkingBudget: undefined,
       subagentModel: undefined,
       subagentThinkingBudget: undefined,
->>>>>>> 373454f7
     });
 
     await main();
