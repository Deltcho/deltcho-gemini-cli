--- conflicted
+++ resolved
@@ -20,22 +20,7 @@
 import { ToolRegistry } from '../tools/tool-registry.js';
 import type { ToolCallRequestInfo } from '../core/turn.js';
 import { getDirectoryContextString } from '../utils/environmentContext.js';
-<<<<<<< HEAD
-import {
-  GLOB_TOOL_NAME,
-  GREP_TOOL_NAME,
-  LS_TOOL_NAME,
-  MEMORY_TOOL_NAME,
-  READ_FILE_TOOL_NAME,
-  READ_MANY_FILES_TOOL_NAME,
-  WEB_SEARCH_TOOL_NAME,
-=======
-import { GrepTool } from '../tools/grep.js';
 import { RipGrepTool } from '../tools/ripGrep.js';
-import { LSTool } from '../tools/ls.js';
-import { MemoryTool } from '../tools/memoryTool.js';
-import { ReadFileTool } from '../tools/read-file.js';
-import { ReadManyFilesTool } from '../tools/read-many-files.js';
 import {
   GLOB_TOOL_NAME,
   WEB_SEARCH_TOOL_NAME,
@@ -44,7 +29,11 @@
   WRITE_FILE_TOOL_NAME,
   EDIT_TOOL_NAME,
   SHELL_TOOL_NAME,
->>>>>>> 373454f7
+  MEMORY_TOOL_NAME,
+  READ_MANY_FILES_TOOL_NAME,
+  GREP_TOOL_NAME,
+  READ_FILE_TOOL_NAME,
+  LS_TOOL_NAME,
 } from '../tools/tool-names.js';
 import { promptIdContext } from '../utils/promptIdContext.js';
 import { logAgentStart, logAgentFinish } from '../telemetry/loggers.js';
@@ -761,21 +750,11 @@
     agentName: string,
     allowInteractive = false,
   ): Promise<void> {
-<<<<<<< HEAD
-    // Tools that are non-interactive. This is temporary until we have tool
-    // confirmations for subagents.
-    const allowlist = new Set([
+    const baseAllowlist = new Set<string>([
       LS_TOOL_NAME,
       READ_FILE_TOOL_NAME,
       GREP_TOOL_NAME,
-=======
-    // Tools that are considered safe in fully non-interactive mode.
-    const baseAllowlist = new Set<string>([
-      LSTool.Name,
-      ReadFileTool.Name,
-      GrepTool.Name,
       RipGrepTool.Name,
->>>>>>> 373454f7
       GLOB_TOOL_NAME,
       READ_MANY_FILES_TOOL_NAME,
       MEMORY_TOOL_NAME,
