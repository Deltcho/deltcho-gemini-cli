--- conflicted
+++ resolved
@@ -21,20 +21,14 @@
 import { type ToolCallRequestInfo, CompressionStatus } from '../core/turn.js';
 import { ChatCompressionService } from '../services/chatCompressionService.js';
 import { getDirectoryContextString } from '../utils/environmentContext.js';
-import { RipGrepTool } from '../tools/ripGrep.js';
 import {
   GLOB_TOOL_NAME,
+  GREP_TOOL_NAME,
+  LS_TOOL_NAME,
+  MEMORY_TOOL_NAME,
+  READ_FILE_TOOL_NAME,
+  READ_MANY_FILES_TOOL_NAME,
   WEB_SEARCH_TOOL_NAME,
-  WEB_FETCH_TOOL_NAME,
-  THINK_TOOL_NAME,
-  WRITE_FILE_TOOL_NAME,
-  EDIT_TOOL_NAME,
-  SHELL_TOOL_NAME,
-  MEMORY_TOOL_NAME,
-  READ_MANY_FILES_TOOL_NAME,
-  GREP_TOOL_NAME,
-  READ_FILE_TOOL_NAME,
-  LS_TOOL_NAME,
 } from '../tools/tool-names.js';
 import { promptIdContext } from '../utils/promptIdContext.js';
 import {
@@ -136,15 +130,8 @@
 
       agentToolRegistry.sortTools();
       // Validate that all registered tools are safe for non-interactive
-      // execution. If message-bus integration is enabled, we allow interactive
-      // tools that require user confirmation (e.g. edit/replace, write_file, shell).
-      const allowInteractive =
-        !!runtimeContext.getEnableMessageBusIntegration?.();
-      await AgentExecutor.validateTools(
-        agentToolRegistry,
-        definition.name,
-        allowInteractive,
-      );
+      // execution.
+      await AgentExecutor.validateTools(agentToolRegistry, definition.name);
     }
 
     // Get the parent prompt ID from context
@@ -400,23 +387,11 @@
     let chat: GeminiChat | undefined;
     let tools: FunctionDeclaration[] | undefined;
     try {
-<<<<<<< HEAD
-      const chat = await this.createChatObject(inputs);
-      const tools = this.prepareToolsList();
-
-      const query =
-        typeof this.definition.promptConfig.query === 'function'
-          ? this.definition.promptConfig.query(inputs)
-          : this.definition.promptConfig.query
-            ? templateString(this.definition.promptConfig.query, inputs)
-            : 'Get Started!';
-=======
       chat = await this.createChatObject(inputs);
       tools = this.prepareToolsList();
       const query = this.definition.promptConfig.query
         ? templateString(this.definition.promptConfig.query, inputs)
         : 'Get Started!';
->>>>>>> a591505b
       let currentMessage: Content = { role: 'user', parts: [{ text: query }] };
 
       while (true) {
@@ -694,14 +669,12 @@
       : undefined;
 
     try {
-      const thinkingBudget = modelConfig.thinkingBudget ?? -1;
-
       const generationConfig: GenerateContentConfig = {
         temperature: modelConfig.temp,
         topP: modelConfig.top_p,
         thinkingConfig: {
-          includeThoughts: thinkingBudget !== 0,
-          thinkingBudget,
+          includeThoughts: true,
+          thinkingBudget: modelConfig.thinkingBudget ?? -1,
         },
       };
 
@@ -896,50 +869,27 @@
       };
 
       // Create a promise for the tool execution
-      const executionPromise = (async (): Promise<Part[]> => {
-        try {
-          const { response: toolResponse } = await executeToolCall(
-            this.runtimeContext,
-            requestInfo,
-            signal,
-          );
-
-          if (toolResponse.error) {
-            this.emitActivity('ERROR', {
-              context: 'tool_call',
-              name: functionCall.name,
-              error: toolResponse.error.message,
-            });
-          } else {
-            this.emitActivity('TOOL_CALL_END', {
-              name: functionCall.name,
-              output: toolResponse.resultDisplay,
-            });
-          }
-
-          // Ensure we return an array of parts, even if it's empty or undefined
-          return toolResponse.responseParts ?? [];
-        } catch (error) {
-          const errorMessage = String(error);
+      const executionPromise = (async () => {
+        const { response: toolResponse } = await executeToolCall(
+          this.runtimeContext,
+          requestInfo,
+          signal,
+        );
+
+        if (toolResponse.error) {
           this.emitActivity('ERROR', {
-            context: 'tool_call_exception',
+            context: 'tool_call',
             name: functionCall.name,
-            error: errorMessage,
+            error: toolResponse.error.message,
           });
-
-          // Return a single error response part to satisfy the API's requirement
-          return [
-            {
-              functionResponse: {
-                name: functionCall.name as string,
-                id: callId,
-                response: {
-                  error: `Tool execution failed with an exception: ${errorMessage}`,
-                },
-              },
-            },
-          ];
-        }
+        } else {
+          this.emitActivity('TOOL_CALL_END', {
+            name: functionCall.name,
+            output: toolResponse.resultDisplay,
+          });
+        }
+
+        return toolResponse.responseParts;
       })();
 
       toolExecutionPromises.push(executionPromise);
@@ -1090,39 +1040,24 @@
   private static async validateTools(
     toolRegistry: ToolRegistry,
     agentName: string,
-    allowInteractive = false,
   ): Promise<void> {
-    const baseAllowlist = new Set<string>([
+    // Tools that are non-interactive. This is temporary until we have tool
+    // confirmations for subagents.
+    const allowlist = new Set([
       LS_TOOL_NAME,
       READ_FILE_TOOL_NAME,
       GREP_TOOL_NAME,
-      RipGrepTool.Name,
       GLOB_TOOL_NAME,
       READ_MANY_FILES_TOOL_NAME,
       MEMORY_TOOL_NAME,
       WEB_SEARCH_TOOL_NAME,
-      WEB_FETCH_TOOL_NAME,
-      THINK_TOOL_NAME,
-      'parallel_edit',
     ]);
-
-    // If interactive confirmations are enabled via MessageBus/Policy Engine,
-    // permit tools that require explicit user approval.
-    const interactiveAdds = new Set<string>([
-      EDIT_TOOL_NAME, // replace (edit)
-      WRITE_FILE_TOOL_NAME,
-      SHELL_TOOL_NAME,
-    ]);
-
-    const effectiveAllowlist = allowInteractive
-      ? new Set<string>([...baseAllowlist, ...interactiveAdds])
-      : baseAllowlist;
-
     for (const tool of toolRegistry.getAllTools()) {
-      if (!effectiveAllowlist.has(tool.name)) {
+      if (!allowlist.has(tool.name)) {
         throw new Error(
-          `Tool "${tool.name}" is not on the allow-list for ${allowInteractive ? 'interactive' : 'non-interactive'} ` +
-            `execution in agent "${agentName}". ${allowInteractive ? 'Tools requiring user confirmation are permitted, but this tool is not supported for subagents.' : 'Only tools that do not require user confirmation can be used in subagents.'}`,
+          `Tool "${tool.name}" is not on the allow-list for non-interactive ` +
+            `execution in agent "${agentName}". Only tools that do not require user ` +
+            `confirmation can be used in subagents.`,
         );
       }
     }
