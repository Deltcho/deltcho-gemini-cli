--- conflicted
+++ resolved
@@ -4,6 +4,7 @@
  * SPDX-License-Identifier: Apache-2.0
  */
 
+import type { ModelConfig } from '../services/modelConfigService.js';
 import type { Config } from '../config/config.js';
 import { reportError } from '../utils/errorReporting.js';
 import { GeminiChat, StreamEventType } from '../core/geminiChat.js';
@@ -12,6 +13,7 @@
   Content,
   Part,
   FunctionCall,
+  GenerateContentConfig,
   FunctionDeclaration,
   Schema,
 } from '@google/genai';
@@ -54,7 +56,6 @@
 import { type z } from 'zod';
 import { zodToJsonSchema } from 'zod-to-json-schema';
 import { debugLogger } from '../utils/debugLogger.js';
-import { getModelConfigAlias } from './registry.js';
 
 /** A callback function to report on agent activity. */
 export type ActivityCallback = (activity: SubagentActivityEvent) => void;
@@ -139,11 +140,29 @@
     // Get the parent prompt ID from context
     const parentPromptId = promptIdContext.getStore();
 
+    // Create and register a runtime model config alias for this agent
+    const agentModelConfig: ModelConfig = {
+      model: definition.modelConfig.model,
+      generateContentConfig: {
+        temperature: definition.modelConfig.temp,
+        topP: definition.modelConfig.top_p,
+        thinkingConfig: {
+          includeThoughts: (definition.modelConfig.thinkingBudget ?? -1) !== 0,
+          thinkingBudget: definition.modelConfig.thinkingBudget,
+        },
+      },
+    };
+    const agentModelAliasName = `agent-${definition.name}-model`;
+    runtimeContext.modelConfigService.registerRuntimeModelConfig(agentModelAliasName, {
+      modelConfig: agentModelConfig,
+    });
+
     return new AgentExecutor(
       definition,
       runtimeContext,
       agentToolRegistry,
       parentPromptId,
+      agentModelAliasName,
       onActivity,
     );
   }
@@ -159,6 +178,7 @@
     runtimeContext: Config,
     toolRegistry: ToolRegistry,
     parentPromptId: string | undefined,
+    private readonly agentModelConfigAlias: string,
     onActivity?: ActivityCallback,
   ) {
     this.definition = definition;
@@ -597,19 +617,11 @@
     signal: AbortSignal,
     promptId: string,
   ): Promise<{ functionCalls: FunctionCall[]; textResponse: string }> {
-    if (tools.length > 0) {
-      // TODO(12622): Move tools back to config.
-      chat.setTools([{ functionDeclarations: tools }]);
-    }
-
     const responseStream = await chat.sendMessageStream(
-      {
-        model: getModelConfigAlias(this.definition),
-        overrideScope: this.definition.name,
-      },
-      message.parts || [],
+      { model: this.agentModelConfigAlias, overrideScope: 'agent' },
+      message.parts || [], // Use message.parts from the currentMessage parameter
       promptId,
-      signal,
+      signal, // Use the signal parameter passed to callModel
     );
 
     const functionCalls: FunctionCall[] = [];
@@ -653,7 +665,7 @@
 
   /** Initializes a `GeminiChat` instance for the agent run. */
   private async createChatObject(inputs: AgentInputs): Promise<GeminiChat> {
-    const { promptConfig } = this.definition;
+    const { promptConfig, modelConfig } = this.definition;
 
     if (!promptConfig.systemPrompt && !promptConfig.initialMessages) {
       throw new Error(
@@ -672,7 +684,6 @@
       : undefined;
 
     try {
-<<<<<<< HEAD
       const thinkingBudget = modelConfig.thinkingBudget ?? -1;
 
       const generationConfig: GenerateContentConfig = {
@@ -688,12 +699,10 @@
         generationConfig.systemInstruction = systemInstruction;
       }
 
-=======
->>>>>>> c8540b57
       return new GeminiChat(
         this.runtimeContext,
-        systemInstruction,
-        [], // set in `callModel`,
+        systemInstruction ?? '', // Pass the calculated systemInstruction
+        [{ functionDeclarations: this.prepareToolsList() }],
         startHistory,
       );
     } catch (error) {
