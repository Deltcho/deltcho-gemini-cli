/**
 * @license
 * Copyright 2025 Google LLC
 * SPDX-License-Identifier: Apache-2.0
 */

import type {
  GenerateContentConfig,
  PartListUnion,
  Content,
  Tool,
  GenerateContentResponse,
  Part,
} from '@google/genai';
import {
  getDirectoryContextString,
  getInitialChatHistory,
} from '../utils/environmentContext.js';
import type { ServerGeminiStreamEvent, ChatCompressionInfo } from './turn.js';
import { CompressionStatus } from './turn.js';
import { Turn, GeminiEventType } from './turn.js';
import type { Config } from '../config/config.js';
import { getCoreSystemPrompt } from './prompts.js';
import { checkNextSpeaker } from '../utils/nextSpeakerChecker.js';
import { reportError } from '../utils/errorReporting.js';
import { GeminiChat } from './geminiChat.js';
import { retryWithBackoff } from '../utils/retry.js';
import { getErrorMessage } from '../utils/errors.js';
import { tokenLimit } from './tokenLimits.js';
import type {
  ChatRecordingService,
  ResumedSessionData,
} from '../services/chatRecordingService.js';
import type { ContentGenerator } from './contentGenerator.js';
import {
  DEFAULT_GEMINI_FLASH_MODEL,
  DEFAULT_GEMINI_MODEL,
  DEFAULT_GEMINI_MODEL_AUTO,
  getEffectiveModel,
} from '../config/models.js';
import { LoopDetectionService } from '../services/loopDetectionService.js';
import { ChatCompressionService } from '../services/chatCompressionService.js';
import { ideContextStore } from '../ide/ideContext.js';
import {
  logContentRetryFailure,
  logNextSpeakerCheck,
} from '../telemetry/loggers.js';
import {
  ContentRetryFailureEvent,
  NextSpeakerCheckEvent,
} from '../telemetry/types.js';
import { uiTelemetryService } from '../telemetry/uiTelemetry.js';
import type { IdeContext, File } from '../ide/types.js';
import { handleFallback } from '../fallback/handler.js';
import type { RoutingContext } from '../routing/routingStrategy.js';
import { debugLogger } from '../utils/debugLogger.js';
import type { ModelConfigKey } from '../services/modelConfigService.js';

export function isThinkingSupported(model: string) {
  return model.startsWith('gemini-2.5') || model === DEFAULT_GEMINI_MODEL_AUTO;
}

export function isThinkingDefault(model: string) {
  if (model.startsWith('gemini-2.5-flash-lite')) {
    return false;
  }
  return model.startsWith('gemini-2.5') || model === DEFAULT_GEMINI_MODEL_AUTO;
}

const MAX_TURNS = 100;

export class GeminiClient {
  private chat?: GeminiChat;
  private readonly generateContentConfig: GenerateContentConfig = {
    temperature: 1,
    topP: 0.95,
    topK: 64,
  };
  private sessionTurnCount = 0;

  private readonly loopDetector: LoopDetectionService;
  private readonly compressionService: ChatCompressionService;
  private lastPromptId: string;
  private currentSequenceModel: string | null = null;
  private lastSentIdeContext: IdeContext | undefined;
  private forceFullIdeContext = true;

  /**
   * At any point in this conversation, was compression triggered without
   * being forced and did it fail?
   */
  private hasFailedCompressionAttempt = false;

  constructor(private readonly config: Config) {
    this.loopDetector = new LoopDetectionService(config);
    this.compressionService = new ChatCompressionService();
    this.lastPromptId = this.config.getSessionId();
  }

  private updateTelemetryTokenCount() {
    if (this.chat) {
      uiTelemetryService.setLastPromptTokenCount(
        this.chat.getLastPromptTokenCount(),
      );
    }
  }

  async initialize() {
    this.chat = await this.startChat();
    this.updateTelemetryTokenCount();
  }

  private getContentGeneratorOrFail(): ContentGenerator {
    if (!this.config.getContentGenerator()) {
      throw new Error('Content generator not initialized');
    }
    return this.config.getContentGenerator();
  }

  async addHistory(content: Content) {
    this.getChat().addHistory(content);
  }

  getChat(): GeminiChat {
    if (!this.chat) {
      throw new Error('Chat not initialized');
    }
    return this.chat;
  }

  isInitialized(): boolean {
    return this.chat !== undefined;
  }

  getHistory(): Content[] {
    return this.getChat().getHistory();
  }

  setSystemInstruction(systemInstruction: string | Part) {
    if (this.chat) {
      this.chat.setSystemInstruction(systemInstruction);
    }
  }

  stripThoughtsFromHistory() {
    this.getChat().stripThoughtsFromHistory();
  }

  setHistory(history: Content[]) {
    this.getChat().setHistory(history);
    this.forceFullIdeContext = true;
  }

  async setTools(): Promise<void> {
    const toolRegistry = this.config.getToolRegistry();
    const toolDeclarations = toolRegistry.getFunctionDeclarations();
    const tools: Tool[] = [{ functionDeclarations: toolDeclarations }];
    this.getChat().setTools(tools);
  }

  async resetChat(): Promise<void> {
    this.chat = await this.startChat();
    this.updateTelemetryTokenCount();
  }

<<<<<<< HEAD
  getFormattedToolDefinitions(): string {
    const toolRegistry = this.config.getToolRegistry();
    const toolDeclarations = toolRegistry.getFunctionDeclarations();
    if (toolDeclarations.length === 0) {
      return 'No tools available.';
    }

    let formattedTools = 'Available Tools:\n';
    for (const tool of toolDeclarations) {
      formattedTools += `  - **${tool.name}**: ${tool.description}\n`;
      if (tool.parameters && tool.parameters.properties) {
        formattedTools += '    Parameters:\n';
        for (const [paramName, paramProps] of Object.entries(
          tool.parameters.properties,
        )) {
          const isRequired =
            tool.parameters.required &&
            tool.parameters.required.includes(paramName);
          formattedTools += `      - \`${paramName}\` (${
            (paramProps as { type?: string }).type || 'any'
          }${isRequired ? ', required' : ''}): ${
            (paramProps as { description?: string }).description ||
            'No description.'
          }\n`;
        }
      }
    }
    return formattedTools;
=======
  async resumeChat(
    history: Content[],
    resumedSessionData?: ResumedSessionData,
  ): Promise<void> {
    this.chat = await this.startChat(history, resumedSessionData);
>>>>>>> a591505b
  }

  getChatRecordingService(): ChatRecordingService | undefined {
    return this.chat?.getChatRecordingService();
  }

  getLoopDetectionService(): LoopDetectionService {
    return this.loopDetector;
  }

  getCurrentSequenceModel(): string | null {
    return this.currentSequenceModel;
  }

  async addDirectoryContext(): Promise<void> {
    if (!this.chat) {
      return;
    }

    this.getChat().addHistory({
      role: 'user',
      parts: [{ text: await getDirectoryContextString(this.config) }],
    });
  }

  async startChat(
    extraHistory?: Content[],
    resumedSessionData?: ResumedSessionData,
  ): Promise<GeminiChat> {
    this.forceFullIdeContext = true;
    this.hasFailedCompressionAttempt = false;

    const toolRegistry = this.config.getToolRegistry();
    const toolDeclarations = toolRegistry.getFunctionDeclarations();
    const tools: Tool[] = [{ functionDeclarations: toolDeclarations }];

    const history = await getInitialChatHistory(this.config, extraHistory);

    try {
      const userMemory = this.config.getUserMemory();
      const systemInstruction = getCoreSystemPrompt(this.config, userMemory);
      const model = this.config.getModel();

      const config: GenerateContentConfig = { ...this.generateContentConfig };
      const thinkingBudget = this.config.getThinkingBudget();
      const shouldIncludeThoughts = thinkingBudget !== 0;

      if (isThinkingSupported(model)) {
        config.thinkingConfig = {
          includeThoughts: shouldIncludeThoughts,
          thinkingBudget,
        };
      }

      return new GeminiChat(
        this.config,
        {
          systemInstruction,
          ...config,
          tools,
        },
        history,
        resumedSessionData,
      );
    } catch (error) {
      await reportError(
        error,
        'Error initializing Gemini chat session.',
        history,
        'startChat',
      );
      throw new Error(`Failed to initialize chat: ${getErrorMessage(error)}`);
    }
  }

  private getIdeContextParts(forceFullContext: boolean): {
    contextParts: string[];
    newIdeContext: IdeContext | undefined;
  } {
    const currentIdeContext = ideContextStore.get();
    if (!currentIdeContext) {
      return { contextParts: [], newIdeContext: undefined };
    }

    if (forceFullContext || !this.lastSentIdeContext) {
      // Send full context as JSON
      const openFiles = currentIdeContext.workspaceState?.openFiles || [];
      const activeFile = openFiles.find((f) => f.isActive);
      const otherOpenFiles = openFiles
        .filter((f) => !f.isActive)
        .map((f) => f.path);

      const contextData: Record<string, unknown> = {};

      if (activeFile) {
        contextData['activeFile'] = {
          path: activeFile.path,
          cursor: activeFile.cursor
            ? {
                line: activeFile.cursor.line,
                character: activeFile.cursor.character,
              }
            : undefined,
          selectedText: activeFile.selectedText || undefined,
        };
      }

      if (otherOpenFiles.length > 0) {
        contextData['otherOpenFiles'] = otherOpenFiles;
      }

      if (Object.keys(contextData).length === 0) {
        return { contextParts: [], newIdeContext: currentIdeContext };
      }

      const jsonString = JSON.stringify(contextData, null, 2);
      const contextParts = [
        "Here is the user's editor context as a JSON object. This is for your information only.",
        '```json',
        jsonString,
        '```',
      ];

      if (this.config.getDebugMode()) {
        debugLogger.log(contextParts.join('\n'));
      }
      return {
        contextParts,
        newIdeContext: currentIdeContext,
      };
    } else {
      // Calculate and send delta as JSON
      const delta: Record<string, unknown> = {};
      const changes: Record<string, unknown> = {};

      const lastFiles = new Map(
        (this.lastSentIdeContext.workspaceState?.openFiles || []).map(
          (f: File) => [f.path, f],
        ),
      );
      const currentFiles = new Map(
        (currentIdeContext.workspaceState?.openFiles || []).map((f: File) => [
          f.path,
          f,
        ]),
      );

      const openedFiles: string[] = [];
      for (const [path] of currentFiles.entries()) {
        if (!lastFiles.has(path)) {
          openedFiles.push(path);
        }
      }
      if (openedFiles.length > 0) {
        changes['filesOpened'] = openedFiles;
      }

      const closedFiles: string[] = [];
      for (const [path] of lastFiles.entries()) {
        if (!currentFiles.has(path)) {
          closedFiles.push(path);
        }
      }
      if (closedFiles.length > 0) {
        changes['filesClosed'] = closedFiles;
      }

      const lastActiveFile = (
        this.lastSentIdeContext.workspaceState?.openFiles || []
      ).find((f: File) => f.isActive);
      const currentActiveFile = (
        currentIdeContext.workspaceState?.openFiles || []
      ).find((f: File) => f.isActive);

      if (currentActiveFile) {
        if (!lastActiveFile || lastActiveFile.path !== currentActiveFile.path) {
          changes['activeFileChanged'] = {
            path: currentActiveFile.path,
            cursor: currentActiveFile.cursor
              ? {
                  line: currentActiveFile.cursor.line,
                  character: currentActiveFile.cursor.character,
                }
              : undefined,
            selectedText: currentActiveFile.selectedText || undefined,
          };
        } else {
          const lastCursor = lastActiveFile.cursor;
          const currentCursor = currentActiveFile.cursor;
          if (
            currentCursor &&
            (!lastCursor ||
              lastCursor.line !== currentCursor.line ||
              lastCursor.character !== currentCursor.character)
          ) {
            changes['cursorMoved'] = {
              path: currentActiveFile.path,
              cursor: {
                line: currentCursor.line,
                character: currentCursor.character,
              },
            };
          }

          const lastSelectedText = lastActiveFile.selectedText || '';
          const currentSelectedText = currentActiveFile.selectedText || '';
          if (lastSelectedText !== currentSelectedText) {
            changes['selectionChanged'] = {
              path: currentActiveFile.path,
              selectedText: currentSelectedText,
            };
          }
        }
      } else if (lastActiveFile) {
        changes['activeFileChanged'] = {
          path: null,
          previousPath: lastActiveFile.path,
        };
      }

      if (Object.keys(changes).length === 0) {
        return { contextParts: [], newIdeContext: currentIdeContext };
      }

      delta['changes'] = changes;
      const jsonString = JSON.stringify(delta, null, 2);
      const contextParts = [
        "Here is a summary of changes in the user's editor context, in JSON format. This is for your information only.",
        '```json',
        jsonString,
        '```',
      ];

      if (this.config.getDebugMode()) {
        debugLogger.log(contextParts.join('\n'));
      }
      return {
        contextParts,
        newIdeContext: currentIdeContext,
      };
    }
  }

  private _getEffectiveModelForCurrentTurn(): string {
    if (this.currentSequenceModel) {
      return this.currentSequenceModel;
    }

    const configModel = this.config.getModel();
    const model: string =
      configModel === DEFAULT_GEMINI_MODEL_AUTO
        ? DEFAULT_GEMINI_MODEL
        : configModel;
    return getEffectiveModel(this.config.isInFallbackMode(), model);
  }

  async *sendMessageStream(
    request: PartListUnion,
    signal: AbortSignal,
    prompt_id: string,
    turns: number = MAX_TURNS,
    isInvalidStreamRetry: boolean = false,
  ): AsyncGenerator<ServerGeminiStreamEvent, Turn> {
    if (this.lastPromptId !== prompt_id) {
      this.loopDetector.reset(prompt_id);
      this.lastPromptId = prompt_id;
      this.currentSequenceModel = null;
    }
    this.sessionTurnCount++;
    if (
      this.config.getMaxSessionTurns() > 0 &&
      this.sessionTurnCount > this.config.getMaxSessionTurns()
    ) {
      yield { type: GeminiEventType.MaxSessionTurns };
      return new Turn(this.getChat(), prompt_id);
    }
    // Ensure turns never exceeds MAX_TURNS to prevent infinite loops
    const boundedTurns = Math.min(turns, MAX_TURNS);
    if (!boundedTurns) {
      return new Turn(this.getChat(), prompt_id);
    }

    // Check for context window overflow
    const modelForLimitCheck = this._getEffectiveModelForCurrentTurn();

    const estimatedRequestTokenCount = Math.floor(
      JSON.stringify(request).length / 4,
    );

    const remainingTokenCount =
      tokenLimit(modelForLimitCheck) - this.getChat().getLastPromptTokenCount();

    if (estimatedRequestTokenCount > remainingTokenCount * 0.95) {
      yield {
        type: GeminiEventType.ContextWindowWillOverflow,
        value: { estimatedRequestTokenCount, remainingTokenCount },
      };
      return new Turn(this.getChat(), prompt_id);
    }

    await this.getChat().scrubHistory();

    const compressed = await this.tryCompressChat(prompt_id, false);

    if (compressed.compressionStatus === CompressionStatus.COMPRESSED) {
      yield { type: GeminiEventType.ChatCompressed, value: compressed };
    }

    // Prevent context updates from being sent while a tool call is
    // waiting for a response. The Gemini API requires that a functionResponse
    // part from the user immediately follows a functionCall part from the model
    // in the conversation history . The IDE context is not discarded; it will
    // be included in the next regular message sent to the model.
    const history = this.getHistory();
    const lastMessage =
      history.length > 0 ? history[history.length - 1] : undefined;
    const hasPendingToolCall =
      !!lastMessage &&
      lastMessage.role === 'model' &&
      (lastMessage.parts?.some((p) => 'functionCall' in p) || false);

    if (this.config.getIdeMode() && !hasPendingToolCall) {
      const { contextParts, newIdeContext } = this.getIdeContextParts(
        this.forceFullIdeContext || history.length === 0,
      );
      if (contextParts.length > 0) {
        this.getChat().addHistory({
          role: 'user',
          parts: [{ text: contextParts.join('\n') }],
        });
      }
      this.lastSentIdeContext = newIdeContext;
      this.forceFullIdeContext = false;
    }

    const turn = new Turn(this.getChat(), prompt_id);

    const controller = new AbortController();
    const linkedSignal = AbortSignal.any([signal, controller.signal]);

    const loopDetected = await this.loopDetector.turnStarted(signal);
    if (loopDetected) {
      yield { type: GeminiEventType.LoopDetected };
      return turn;
    }

    const routingContext: RoutingContext = {
      history: this.getChat().getHistory(/*curated=*/ true),
      request,
      signal,
    };

    let modelToUse: string;

    // Determine Model (Stickiness vs. Routing)
    if (this.currentSequenceModel) {
      modelToUse = this.currentSequenceModel;
    } else {
      const router = await this.config.getModelRouterService();
      const decision = await router.route(routingContext);
      modelToUse = decision.model;
      // Lock the model for the rest of the sequence
      this.currentSequenceModel = modelToUse;
      yield { type: GeminiEventType.ModelInfo, value: modelToUse };
    }

    const resultStream = turn.run(modelToUse, request, linkedSignal);
    for await (const event of resultStream) {
      if (this.loopDetector.addAndCheck(event)) {
        yield { type: GeminiEventType.LoopDetected };
        controller.abort();
        return turn;
      }
      yield event;

      this.updateTelemetryTokenCount();

      if (event.type === GeminiEventType.InvalidStream) {
        if (this.config.getContinueOnFailedApiCall()) {
          if (isInvalidStreamRetry) {
            // We already retried once, so stop here.
            logContentRetryFailure(
              this.config,
              new ContentRetryFailureEvent(
                4, // 2 initial + 2 after injections
                'FAILED_AFTER_PROMPT_INJECTION',
                modelToUse,
              ),
            );
            return turn;
          }
          const nextRequest = [{ text: 'System: Please continue.' }];
          yield* this.sendMessageStream(
            nextRequest,
            signal,
            prompt_id,
            boundedTurns - 1,
            true, // Set isInvalidStreamRetry to true
          );
          return turn;
        }
      }
      if (event.type === GeminiEventType.Error) {
        return turn;
      }
    }
    if (!turn.pendingToolCalls.length && signal && !signal.aborted) {
      // Check if next speaker check is needed
      if (this.config.getQuotaErrorOccurred()) {
        return turn;
      }

      if (this.config.getSkipNextSpeakerCheck()) {
        return turn;
      }

      const nextSpeakerCheck = await checkNextSpeaker(
        this.getChat(),
        this.config.getBaseLlmClient(),
        signal,
        prompt_id,
      );
      logNextSpeakerCheck(
        this.config,
        new NextSpeakerCheckEvent(
          prompt_id,
          turn.finishReason?.toString() || '',
          nextSpeakerCheck?.next_speaker || '',
        ),
      );
      if (nextSpeakerCheck?.next_speaker === 'model') {
        const nextRequest = [{ text: 'Please continue.' }];
        // This recursive call's events will be yielded out, but the final
        // turn object will be from the top-level call.
        yield* this.sendMessageStream(
          nextRequest,
          signal,
          prompt_id,
          boundedTurns - 1,
          // isInvalidStreamRetry is false here, as this is a next speaker check
        );
      }
    }
    return turn;
  }

  async generateContent(
    modelConfigKey: ModelConfigKey,
    contents: Content[],
    abortSignal: AbortSignal,
  ): Promise<GenerateContentResponse> {
    const desiredModelConfig =
      this.config.modelConfigService.getResolvedConfig(modelConfigKey);
    let {
      model: currentAttemptModel,
      generateContentConfig: currentAttemptGenerateContentConfig,
    } = desiredModelConfig;
    const fallbackModelConfig =
      this.config.modelConfigService.getResolvedConfig({
        ...modelConfigKey,
        model: DEFAULT_GEMINI_FLASH_MODEL,
      });

    try {
      const userMemory = this.config.getUserMemory();
      const systemInstruction = getCoreSystemPrompt(this.config, userMemory);

      const apiCall = () => {
        const modelConfigToUse = this.config.isInFallbackMode()
          ? fallbackModelConfig
          : desiredModelConfig;
        currentAttemptModel = modelConfigToUse.model;
        currentAttemptGenerateContentConfig =
          modelConfigToUse.generateContentConfig;
        const requestConfig: GenerateContentConfig = {
          ...currentAttemptGenerateContentConfig,
          abortSignal,
          systemInstruction,
        };

        return this.getContentGeneratorOrFail().generateContent(
          {
            model: currentAttemptModel,
            config: requestConfig,
            contents,
          },
          this.lastPromptId,
        );
      };
      const onPersistent429Callback = async (
        authType?: string,
        error?: unknown,
      ) =>
        // Pass the captured model to the centralized handler.
        await handleFallback(this.config, currentAttemptModel, authType, error);

      const result = await retryWithBackoff(apiCall, {
        onPersistent429: onPersistent429Callback,
        authType: this.config.getContentGeneratorConfig()?.authType,
      });
      return result;
    } catch (error: unknown) {
      if (abortSignal.aborted) {
        throw error;
      }

      await reportError(
        error,
        `Error generating content via API with model ${currentAttemptModel}.`,
        {
          requestContents: contents,
          requestConfig: currentAttemptGenerateContentConfig,
        },
        'generateContent-api',
      );
      throw new Error(
        `Failed to generate content with model ${currentAttemptModel}: ${getErrorMessage(error)}`,
      );
    }
  }

  async tryCompressChat(
    prompt_id: string,
    force: boolean = false,
  ): Promise<ChatCompressionInfo> {
    // If the model is 'auto', we will use a placeholder model to check.
    // Compression occurs before we choose a model, so calling `count_tokens`
    // before the model is chosen would result in an error.
    const model = this._getEffectiveModelForCurrentTurn();

    const { newHistory, info } = await this.compressionService.compress(
      this.getChat(),
      prompt_id,
      force,
      model,
      this.config,
      this.hasFailedCompressionAttempt,
    );

    if (
      info.compressionStatus ===
      CompressionStatus.COMPRESSION_FAILED_INFLATED_TOKEN_COUNT
    ) {
      this.hasFailedCompressionAttempt = !force && true;
    } else if (info.compressionStatus === CompressionStatus.COMPRESSED) {
      if (newHistory) {
        this.chat = await this.startChat(newHistory);
        this.updateTelemetryTokenCount();
        this.forceFullIdeContext = true;
      }
    }

    return info;
  }
}<|MERGE_RESOLUTION|>--- conflicted
+++ resolved
@@ -10,7 +10,6 @@
   Content,
   Tool,
   GenerateContentResponse,
-  Part,
 } from '@google/genai';
 import {
   getDirectoryContextString,
@@ -36,6 +35,7 @@
   DEFAULT_GEMINI_FLASH_MODEL,
   DEFAULT_GEMINI_MODEL,
   DEFAULT_GEMINI_MODEL_AUTO,
+  DEFAULT_THINKING_MODE,
   getEffectiveModel,
 } from '../config/models.js';
 import { LoopDetectionService } from '../services/loopDetectionService.js';
@@ -136,12 +136,6 @@
     return this.getChat().getHistory();
   }
 
-  setSystemInstruction(systemInstruction: string | Part) {
-    if (this.chat) {
-      this.chat.setSystemInstruction(systemInstruction);
-    }
-  }
-
   stripThoughtsFromHistory() {
     this.getChat().stripThoughtsFromHistory();
   }
@@ -163,42 +157,11 @@
     this.updateTelemetryTokenCount();
   }
 
-<<<<<<< HEAD
-  getFormattedToolDefinitions(): string {
-    const toolRegistry = this.config.getToolRegistry();
-    const toolDeclarations = toolRegistry.getFunctionDeclarations();
-    if (toolDeclarations.length === 0) {
-      return 'No tools available.';
-    }
-
-    let formattedTools = 'Available Tools:\n';
-    for (const tool of toolDeclarations) {
-      formattedTools += `  - **${tool.name}**: ${tool.description}\n`;
-      if (tool.parameters && tool.parameters.properties) {
-        formattedTools += '    Parameters:\n';
-        for (const [paramName, paramProps] of Object.entries(
-          tool.parameters.properties,
-        )) {
-          const isRequired =
-            tool.parameters.required &&
-            tool.parameters.required.includes(paramName);
-          formattedTools += `      - \`${paramName}\` (${
-            (paramProps as { type?: string }).type || 'any'
-          }${isRequired ? ', required' : ''}): ${
-            (paramProps as { description?: string }).description ||
-            'No description.'
-          }\n`;
-        }
-      }
-    }
-    return formattedTools;
-=======
   async resumeChat(
     history: Content[],
     resumedSessionData?: ResumedSessionData,
   ): Promise<void> {
     this.chat = await this.startChat(history, resumedSessionData);
->>>>>>> a591505b
   }
 
   getChatRecordingService(): ChatRecordingService | undefined {
@@ -243,13 +206,11 @@
       const model = this.config.getModel();
 
       const config: GenerateContentConfig = { ...this.generateContentConfig };
-      const thinkingBudget = this.config.getThinkingBudget();
-      const shouldIncludeThoughts = thinkingBudget !== 0;
 
       if (isThinkingSupported(model)) {
         config.thinkingConfig = {
-          includeThoughts: shouldIncludeThoughts,
-          thinkingBudget,
+          includeThoughts: true,
+          thinkingBudget: DEFAULT_THINKING_MODE,
         };
       }
 
@@ -499,8 +460,6 @@
       return new Turn(this.getChat(), prompt_id);
     }
 
-    await this.getChat().scrubHistory();
-
     const compressed = await this.tryCompressChat(prompt_id, false);
 
     if (compressed.compressionStatus === CompressionStatus.COMPRESSED) {
