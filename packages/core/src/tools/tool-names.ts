/**
 * @license
 * Copyright 2025 Google LLC
 * SPDX-License-Identifier: Apache-2.0
 */

// Centralized constants for tool names.
// This prevents circular dependencies that can occur when other modules (like agents)
// need to reference a tool's name without importing the tool's implementation.

export const GLOB_TOOL_NAME = 'glob';
export const WRITE_TODOS_TOOL_NAME = 'write_todos';
export const WRITE_FILE_TOOL_NAME = 'write_file';
export const WEB_SEARCH_TOOL_NAME = 'google_web_search';
export const WEB_FETCH_TOOL_NAME = 'web_fetch';
export const EDIT_TOOL_NAME = 'replace';
export const THINK_TOOL_NAME = 'think';
export const SHELL_TOOL_NAME = 'run_shell_command';
<<<<<<< HEAD
export const GREP_TOOL_NAME = 'search_file_content';
export const READ_MANY_FILES_TOOL_NAME = 'read_many_files';
export const READ_FILE_TOOL_NAME = 'read_file';
export const LS_TOOL_NAME = 'list_directory';
export const MEMORY_TOOL_NAME = 'save_memory';
=======
export const GET_MEMORIES_TOOL_NAME = 'get_memories';
export const RECORD_MEMORIES_TOOL_NAME = 'record_memories';

// TODO: Migrate other tool names here to follow this pattern and prevent future circular dependencies.
// Candidates for migration:
// - LSTool ('list_directory')
// - ReadFileTool ('read_file')
// - GrepTool ('search_file_content')
>>>>>>> 373454f7
<|MERGE_RESOLUTION|>--- conflicted
+++ resolved
@@ -16,13 +16,11 @@
 export const EDIT_TOOL_NAME = 'replace';
 export const THINK_TOOL_NAME = 'think';
 export const SHELL_TOOL_NAME = 'run_shell_command';
-<<<<<<< HEAD
 export const GREP_TOOL_NAME = 'search_file_content';
 export const READ_MANY_FILES_TOOL_NAME = 'read_many_files';
 export const READ_FILE_TOOL_NAME = 'read_file';
 export const LS_TOOL_NAME = 'list_directory';
 export const MEMORY_TOOL_NAME = 'save_memory';
-=======
 export const GET_MEMORIES_TOOL_NAME = 'get_memories';
 export const RECORD_MEMORIES_TOOL_NAME = 'record_memories';
 
@@ -30,5 +28,4 @@
 // Candidates for migration:
 // - LSTool ('list_directory')
 // - ReadFileTool ('read_file')
-// - GrepTool ('search_file_content')
->>>>>>> 373454f7
+// - GrepTool ('search_file_content')