/**
 * @license
 * Copyright 2025 Google LLC
 * SPDX-License-Identifier: Apache-2.0
 */

// Centralized constants for tool names.
// This prevents circular dependencies that can occur when other modules (like agents)
// need to reference a tool's name without importing the tool's implementation.

export const GLOB_TOOL_NAME = 'glob';
export const WRITE_TODOS_TOOL_NAME = 'write_todos';
export const WRITE_FILE_TOOL_NAME = 'write_file';
export const WEB_SEARCH_TOOL_NAME = 'google_web_search';
export const WEB_FETCH_TOOL_NAME = 'web_fetch';
export const EDIT_TOOL_NAME = 'replace';
<<<<<<< HEAD
export const SHELL_TOOL_NAME = 'run_shell_command';
=======
export const THINK_TOOL_NAME = 'think';
>>>>>>> 46eb924c

// TODO: Migrate other tool names here to follow this pattern and prevent future circular dependencies.
// Candidates for migration:
// - LSTool ('list_directory')
// - ReadFileTool ('read_file')
// - GrepTool ('search_file_content')<|MERGE_RESOLUTION|>--- conflicted
+++ resolved
@@ -14,11 +14,8 @@
 export const WEB_SEARCH_TOOL_NAME = 'google_web_search';
 export const WEB_FETCH_TOOL_NAME = 'web_fetch';
 export const EDIT_TOOL_NAME = 'replace';
-<<<<<<< HEAD
+export const THINK_TOOL_NAME = 'think';
 export const SHELL_TOOL_NAME = 'run_shell_command';
-=======
-export const THINK_TOOL_NAME = 'think';
->>>>>>> 46eb924c
 
 // TODO: Migrate other tool names here to follow this pattern and prevent future circular dependencies.
 // Candidates for migration:
