/**
 * @license
 * Copyright 2025 Google LLC
 * SPDX-License-Identifier: Apache-2.0
 */

import * as path from 'node:path';
import { inspect } from 'node:util';
import process from 'node:process';
import type {
  ContentGenerator,
  ContentGeneratorConfig,
} from '../core/contentGenerator.js';
import {
  AuthType,
  createContentGenerator,
  createContentGeneratorConfig,
} from '../core/contentGenerator.js';
import { PromptRegistry } from '../prompts/prompt-registry.js';
import { ToolRegistry } from '../tools/tool-registry.js';
import { LSTool } from '../tools/ls.js';
import { ReadFileTool } from '../tools/read-file.js';
import { GrepTool } from '../tools/grep.js';
import { canUseRipgrep, RipGrepTool } from '../tools/ripGrep.js';
import { GlobTool } from '../tools/glob.js';
import { EditTool } from '../tools/edit.js';
import { SmartEditTool } from '../tools/smart-edit.js';
import { ShellTool } from '../tools/shell.js';
import { WriteFileTool } from '../tools/write-file.js';
import { WebFetchTool } from '../tools/web-fetch.js';
import { MemoryTool, setGeminiMdFilename } from '../tools/memoryTool.js';
import { WebSearchTool } from '../tools/web-search.js';
import { GeminiClient } from '../core/client.js';
import { ThinkTool } from '../tools/think.js';
import { BaseLlmClient } from '../core/baseLlmClient.js';
import type { HookDefinition, HookEventName } from '../hooks/types.js';
import { FileDiscoveryService } from '../services/fileDiscoveryService.js';
import { GitService } from '../services/gitService.js';
import type { TelemetryTarget } from '../telemetry/index.js';
import {
  initializeTelemetry,
  DEFAULT_TELEMETRY_TARGET,
  DEFAULT_OTLP_ENDPOINT,
  uiTelemetryService,
} from '../telemetry/index.js';
import { coreEvents } from '../utils/events.js';
import { tokenLimit } from '../core/tokenLimits.js';
import {
  DEFAULT_GEMINI_EMBEDDING_MODEL,
  DEFAULT_GEMINI_FLASH_MODEL,
  DEFAULT_GEMINI_MODEL,
  DEFAULT_GEMINI_MODEL_AUTO,
  DEFAULT_THINKING_MODE,
  getEffectiveModel,
} from './models.js';
import { shouldAttemptBrowserLaunch } from '../utils/browser.js';
import type { MCPOAuthConfig } from '../mcp/oauth-provider.js';
import { ideContextStore } from '../ide/ideContext.js';
import { WriteTodosTool } from '../tools/write-todos.js';
import { ParallelEditTool } from '../tools/parallel-edit.js';
import type { FileSystemService } from '../services/fileSystemService.js';
import { StandardFileSystemService } from '../services/fileSystemService.js';
import { logRipgrepFallback } from '../telemetry/loggers.js';
import { RipgrepFallbackEvent } from '../telemetry/types.js';
import type { FallbackModelHandler } from '../fallback/types.js';
import { ModelRouterService } from '../routing/modelRouterService.js';
import { OutputFormat } from '../output/types.js';
import type { ModelConfigServiceConfig } from '../services/modelConfigService.js';
import { ModelConfigService } from '../services/modelConfigService.js';
import { DEFAULT_MODEL_CONFIGS } from './defaultModelConfigs.js';

// Re-export OAuth config type
export type { MCPOAuthConfig, AnyToolInvocation };
import type { AnyToolInvocation } from '../tools/tools.js';
import { WorkspaceContext } from '../utils/workspaceContext.js';
import { Storage } from './storage.js';
import type { ShellExecutionConfig } from '../services/shellExecutionService.js';
import { FileExclusions } from '../utils/ignorePatterns.js';
import type { EventEmitter } from 'node:events';
import { MessageBus } from '../confirmation-bus/message-bus.js';
import { PolicyEngine } from '../policy/policy-engine.js';
import type { PolicyEngineConfig } from '../policy/types.js';
import type { UserTierId } from '../code_assist/types.js';
import { getCodeAssistServer } from '../code_assist/codeAssist.js';
import type { Experiments } from '../code_assist/experiments/experiments.js';
import { AgentRegistry } from '../agents/registry.js';
import { setGlobalProxy } from '../utils/fetch.js';
import { SubagentToolWrapper } from '../agents/subagent-tool-wrapper.js';
import { getExperiments } from '../code_assist/experiments/experiments.js';
import { ExperimentFlags } from '../code_assist/experiments/flagNames.js';
import { debugLogger } from '../utils/debugLogger.js';

import { ApprovalMode } from '../policy/types.js';

export interface AccessibilitySettings {
  disableLoadingPhrases?: boolean;
  screenReader?: boolean;
}

export interface BugCommandSettings {
  urlTemplate: string;
}

export interface SummarizeToolOutputSettings {
  tokenBudget?: number;
}

export interface TelemetrySettings {
  enabled?: boolean;
  target?: TelemetryTarget;
  otlpEndpoint?: string;
  otlpProtocol?: 'grpc' | 'http';
  logPrompts?: boolean;
  outfile?: string;
  useCollector?: boolean;
}

export interface OutputSettings {
  format?: OutputFormat;
}

export interface CodebaseInvestigatorSettings {
  enabled?: boolean;
  maxNumTurns?: number;
  maxTimeMinutes?: number;
  thinkingBudget?: number;
  model?: string;
}

/**
 * All information required in CLI to handle an extension. Defined in Core so
 * that the collection of loaded, active, and inactive extensions can be passed
 * around on the config object though Core does not use this information
 * directly.
 */
export interface GeminiCLIExtension {
  name: string;
  version: string;
  isActive: boolean;
  path: string;
  installMetadata?: ExtensionInstallMetadata;
  mcpServers?: Record<string, MCPServerConfig>;
  contextFiles: string[];
  excludeTools?: string[];
  id: string;
  hooks?: { [K in HookEventName]?: HookDefinition[] };
}

export interface ExtensionInstallMetadata {
  source: string;
  type: 'git' | 'local' | 'link' | 'github-release';
  releaseTag?: string; // Only present for github-release installs.
  ref?: string;
  autoUpdate?: boolean;
  allowPreRelease?: boolean;
}

import type { FileFilteringOptions } from './constants.js';
import {
  DEFAULT_FILE_FILTERING_OPTIONS,
  DEFAULT_MEMORY_FILE_FILTERING_OPTIONS,
} from './constants.js';

import {
  type ExtensionLoader,
  SimpleExtensionLoader,
} from '../utils/extensionLoader.js';
import { McpClientManager } from '../tools/mcp-client-manager.js';

export type { FileFilteringOptions };
export {
  DEFAULT_FILE_FILTERING_OPTIONS,
  DEFAULT_MEMORY_FILE_FILTERING_OPTIONS,
};

export const DEFAULT_TRUNCATE_TOOL_OUTPUT_THRESHOLD = 4_000_000;
export const DEFAULT_TRUNCATE_TOOL_OUTPUT_LINES = 1000;

export class MCPServerConfig {
  constructor(
    // For stdio transport
    readonly command?: string,
    readonly args?: string[],
    readonly env?: Record<string, string>,
    readonly cwd?: string,
    // For sse transport
    readonly url?: string,
    // For streamable http transport
    readonly httpUrl?: string,
    readonly headers?: Record<string, string>,
    // For websocket transport
    readonly tcp?: string,
    // Common
    readonly timeout?: number,
    readonly trust?: boolean,
    // Metadata
    readonly description?: string,
    readonly includeTools?: string[],
    readonly excludeTools?: string[],
    readonly extension?: GeminiCLIExtension,
    // OAuth configuration
    readonly oauth?: MCPOAuthConfig,
    readonly authProviderType?: AuthProviderType,
    // Service Account Configuration
    /* targetAudience format: CLIENT_ID.apps.googleusercontent.com */
    readonly targetAudience?: string,
    /* targetServiceAccount format: <service-account-name>@<project-num>.iam.gserviceaccount.com */
    readonly targetServiceAccount?: string,
  ) {}
}

export enum AuthProviderType {
  DYNAMIC_DISCOVERY = 'dynamic_discovery',
  GOOGLE_CREDENTIALS = 'google_credentials',
  SERVICE_ACCOUNT_IMPERSONATION = 'service_account_impersonation',
}

export interface SandboxConfig {
  command: 'docker' | 'podman' | 'sandbox-exec';
  image: string;
}

export interface ConfigParameters {
  sessionId: string;
  embeddingModel?: string;
  sandbox?: SandboxConfig;
  targetDir: string;
  debugMode: boolean;
  question?: string;

  coreTools?: string[];
  allowedTools?: string[];
  excludeTools?: string[];
  toolDiscoveryCommand?: string;
  toolCallCommand?: string;
  mcpServerCommand?: string;
  mcpServers?: Record<string, MCPServerConfig>;
  userMemory?: string;
  geminiMdFileCount?: number;
  geminiMdFilePaths?: string[];
  approvalMode?: ApprovalMode;
  showMemoryUsage?: boolean;
  contextFileName?: string | string[];
  accessibility?: AccessibilitySettings;
  telemetry?: TelemetrySettings;
  usageStatisticsEnabled?: boolean;
  fileFiltering?: {
    respectGitIgnore?: boolean;
    respectGeminiIgnore?: boolean;
    enableRecursiveFileSearch?: boolean;
    disableFuzzySearch?: boolean;
  };
  checkpointing?: boolean;
  proxy?: string;
  cwd: string;
  fileDiscoveryService?: FileDiscoveryService;
  includeDirectories?: string[];
  bugCommand?: BugCommandSettings;
  model: string;
  maxSessionTurns?: number;
  experimentalZedIntegration?: boolean;
  listSessions?: boolean;
  deleteSession?: string;
  listExtensions?: boolean;
  extensionLoader?: ExtensionLoader;
  enabledExtensions?: string[];
  enableExtensionReloading?: boolean;
  allowedMcpServers?: string[];
  blockedMcpServers?: string[];
  noBrowser?: boolean;
  summarizeToolOutput?: Record<string, SummarizeToolOutputSettings>;
  folderTrust?: boolean;
  ideMode?: boolean;
  loadMemoryFromIncludeDirectories?: boolean;
  importFormat?: 'tree' | 'flat';
  discoveryMaxDirs?: number;
  compressionThreshold?: number;
  interactive?: boolean;
  trustedFolder?: boolean;
  useRipgrep?: boolean;
  enableInteractiveShell?: boolean;
  skipNextSpeakerCheck?: boolean;
  shellExecutionConfig?: ShellExecutionConfig;
  extensionManagement?: boolean;
  enablePromptCompletion?: boolean;
  truncateToolOutputThreshold?: number;
  truncateToolOutputLines?: number;
  enableToolOutputTruncation?: boolean;
  eventEmitter?: EventEmitter;
  useSmartEdit?: boolean;
  useWriteTodos?: boolean;
  policyEngineConfig?: PolicyEngineConfig;
  output?: OutputSettings;
  useModelRouter?: boolean;
  enableMessageBusIntegration?: boolean;
  disableModelRouterForAuth?: AuthType[];
  codebaseInvestigatorSettings?: CodebaseInvestigatorSettings;
  continueOnFailedApiCall?: boolean;
  retryFetchErrors?: boolean;
  enableShellOutputEfficiency?: boolean;
  fakeResponses?: string;
  recordResponses?: string;
  ptyInfo?: string;
  disableYoloMode?: boolean;
<<<<<<< HEAD
  thinkingBudget?: number;
  subagentModel?: string;
  subagentThinkingBudget?: number;
=======
  modelConfigServiceConfig?: ModelConfigServiceConfig;
  enableHooks?: boolean;
  experiments?: Experiments;
  hooks?: {
    [K in HookEventName]?: HookDefinition[];
  };
>>>>>>> a591505b
}

export class Config {
  private toolRegistry!: ToolRegistry;
  private mcpClientManager?: McpClientManager;
  private allowedMcpServers: string[];
  private blockedMcpServers: string[];
  private promptRegistry!: PromptRegistry;
  private agentRegistry!: AgentRegistry;
  private sessionId: string;
  private fileSystemService: FileSystemService;
  private contentGeneratorConfig!: ContentGeneratorConfig;
  private contentGenerator!: ContentGenerator;
  readonly modelConfigService: ModelConfigService;
  private readonly embeddingModel: string;
  private readonly sandbox: SandboxConfig | undefined;
  private readonly targetDir: string;
  private workspaceContext: WorkspaceContext;
  private readonly debugMode: boolean;
  private readonly question: string | undefined;

  private readonly subagentModel: string | undefined;
  private readonly subagentThinkingBudget: number | undefined;

  private readonly coreTools: string[] | undefined;
  private readonly allowedTools: string[] | undefined;
  private readonly excludeTools: string[] | undefined;
  private readonly toolDiscoveryCommand: string | undefined;
  private readonly toolCallCommand: string | undefined;
  private readonly mcpServerCommand: string | undefined;
  private mcpServers: Record<string, MCPServerConfig> | undefined;
  private userMemory: string;
  private geminiMdFileCount: number;
  private geminiMdFilePaths: string[];
  private approvalMode: ApprovalMode;
  private readonly showMemoryUsage: boolean;
  private readonly accessibility: AccessibilitySettings;
  private readonly telemetrySettings: TelemetrySettings;
  private readonly usageStatisticsEnabled: boolean;
  private geminiClient!: GeminiClient;
  private baseLlmClient!: BaseLlmClient;
  private modelRouterService: ModelRouterService;
  private readonly fileFiltering: {
    respectGitIgnore: boolean;
    respectGeminiIgnore: boolean;
    enableRecursiveFileSearch: boolean;
    disableFuzzySearch: boolean;
  };
  private fileDiscoveryService: FileDiscoveryService | null = null;
  private gitService: GitService | undefined = undefined;
  private readonly checkpointing: boolean;
  private readonly proxy: string | undefined;
  private readonly cwd: string;
  private readonly bugCommand: BugCommandSettings | undefined;
  private model: string;
  private readonly noBrowser: boolean;
  private readonly folderTrust: boolean;
  private ideMode: boolean;

  private inFallbackMode = false;
  private readonly maxSessionTurns: number;
  private readonly listSessions: boolean;
  private readonly deleteSession: string | undefined;
  private readonly listExtensions: boolean;
  private readonly _extensionLoader: ExtensionLoader;
  private readonly _enabledExtensions: string[];
  private readonly enableExtensionReloading: boolean;
  fallbackModelHandler?: FallbackModelHandler;
  private quotaErrorOccurred: boolean = false;
  private readonly summarizeToolOutput:
    | Record<string, SummarizeToolOutputSettings>
    | undefined;
  private readonly experimentalZedIntegration: boolean = false;
  private readonly loadMemoryFromIncludeDirectories: boolean = false;
  private readonly importFormat: 'tree' | 'flat';
  private readonly discoveryMaxDirs: number;
  private readonly compressionThreshold: number | undefined;
  private readonly interactive: boolean;
  private readonly ptyInfo: string;
  private readonly trustedFolder: boolean | undefined;
  private readonly useRipgrep: boolean;
  private readonly enableInteractiveShell: boolean;
  private readonly skipNextSpeakerCheck: boolean;
  private shellExecutionConfig: ShellExecutionConfig;
  private readonly extensionManagement: boolean = true;
  private readonly enablePromptCompletion: boolean = false;
  private readonly truncateToolOutputThreshold: number;
  private readonly truncateToolOutputLines: number;
  private readonly enableToolOutputTruncation: boolean;
  private initialized: boolean = false;
  readonly storage: Storage;
  private readonly fileExclusions: FileExclusions;
  private readonly eventEmitter?: EventEmitter;
  private readonly useSmartEdit: boolean;
  private readonly useWriteTodos: boolean;
  private readonly messageBus: MessageBus;
  private readonly policyEngine: PolicyEngine;
  private readonly outputSettings: OutputSettings;
  private useModelRouter: boolean;
  private readonly initialUseModelRouter: boolean;
  private readonly disableModelRouterForAuth?: AuthType[];
  private readonly enableMessageBusIntegration: boolean;
  private readonly codebaseInvestigatorSettings: CodebaseInvestigatorSettings;
  private readonly continueOnFailedApiCall: boolean;
  private readonly retryFetchErrors: boolean;
  private readonly enableShellOutputEfficiency: boolean;
  readonly fakeResponses?: string;
  readonly recordResponses?: string;
  private readonly disableYoloMode: boolean;
<<<<<<< HEAD
  private readonly thinkingBudget: number;
=======
  private readonly enableHooks: boolean;
  private readonly hooks:
    | { [K in HookEventName]?: HookDefinition[] }
    | undefined;
  private experiments: Experiments | undefined;
  private experimentsPromise: Promise<void> | undefined;
>>>>>>> a591505b

  constructor(params: ConfigParameters) {
    this.sessionId = params.sessionId;
    this.embeddingModel =
      params.embeddingModel ?? DEFAULT_GEMINI_EMBEDDING_MODEL;
    this.fileSystemService = new StandardFileSystemService();
    this.sandbox = params.sandbox;
    this.targetDir = path.resolve(params.targetDir);
    this.workspaceContext = new WorkspaceContext(
      this.targetDir,
      params.includeDirectories ?? [],
    );
    this.debugMode = params.debugMode;
    this.question = params.question;

    // Subagent overrides (applies to all subagents if provided)
    this.subagentModel = params.subagentModel;
    this.subagentThinkingBudget = params.subagentThinkingBudget;

    this.coreTools = params.coreTools;
    this.allowedTools = params.allowedTools;
    this.excludeTools = params.excludeTools;
    this.toolDiscoveryCommand = params.toolDiscoveryCommand;
    this.toolCallCommand = params.toolCallCommand;
    this.mcpServerCommand = params.mcpServerCommand;
    this.mcpServers = params.mcpServers;
    this.allowedMcpServers = params.allowedMcpServers ?? [];
    this.blockedMcpServers = params.blockedMcpServers ?? [];
    this.userMemory = params.userMemory ?? '';
    this.geminiMdFileCount = params.geminiMdFileCount ?? 0;
    this.geminiMdFilePaths = params.geminiMdFilePaths ?? [];
    this.approvalMode = params.approvalMode ?? ApprovalMode.DEFAULT;
    this.showMemoryUsage = params.showMemoryUsage ?? false;
    this.accessibility = params.accessibility ?? {};
    this.telemetrySettings = {
      enabled: params.telemetry?.enabled ?? false,
      target: params.telemetry?.target ?? DEFAULT_TELEMETRY_TARGET,
      otlpEndpoint: params.telemetry?.otlpEndpoint ?? DEFAULT_OTLP_ENDPOINT,
      otlpProtocol: params.telemetry?.otlpProtocol,
      logPrompts: params.telemetry?.logPrompts ?? true,
      outfile: params.telemetry?.outfile,
      useCollector: params.telemetry?.useCollector,
    };
    this.usageStatisticsEnabled = params.usageStatisticsEnabled ?? true;

    this.fileFiltering = {
      respectGitIgnore:
        params.fileFiltering?.respectGitIgnore ??
        DEFAULT_FILE_FILTERING_OPTIONS.respectGitIgnore,
      respectGeminiIgnore:
        params.fileFiltering?.respectGeminiIgnore ??
        DEFAULT_FILE_FILTERING_OPTIONS.respectGeminiIgnore,
      enableRecursiveFileSearch:
        params.fileFiltering?.enableRecursiveFileSearch ?? true,
      disableFuzzySearch: params.fileFiltering?.disableFuzzySearch ?? false,
    };
    this.checkpointing = params.checkpointing ?? false;
    this.proxy = params.proxy;
    this.cwd = params.cwd ?? process.cwd();
    this.fileDiscoveryService = params.fileDiscoveryService ?? null;
    this.bugCommand = params.bugCommand;
    this.model = params.model;
    this.maxSessionTurns = params.maxSessionTurns ?? -1;
    this.experimentalZedIntegration =
      params.experimentalZedIntegration ?? false;
    this.listSessions = params.listSessions ?? false;
    this.deleteSession = params.deleteSession;
    this.listExtensions = params.listExtensions ?? false;
    this._extensionLoader =
      params.extensionLoader ?? new SimpleExtensionLoader([]);
    this._enabledExtensions = params.enabledExtensions ?? [];
    this.noBrowser = params.noBrowser ?? false;
    this.summarizeToolOutput = params.summarizeToolOutput;
    this.folderTrust = params.folderTrust ?? false;
    this.ideMode = params.ideMode ?? false;
    this.loadMemoryFromIncludeDirectories =
      params.loadMemoryFromIncludeDirectories ?? false;
    this.importFormat = params.importFormat ?? 'tree';
    this.discoveryMaxDirs = params.discoveryMaxDirs ?? 200;
    this.compressionThreshold = params.compressionThreshold;
    this.interactive = params.interactive ?? false;
    this.ptyInfo = params.ptyInfo ?? 'child_process';
    this.trustedFolder = params.trustedFolder;
    this.useRipgrep = params.useRipgrep ?? true;
    this.enableInteractiveShell = params.enableInteractiveShell ?? false;
    this.skipNextSpeakerCheck = params.skipNextSpeakerCheck ?? true;
    this.shellExecutionConfig = {
      terminalWidth: params.shellExecutionConfig?.terminalWidth ?? 80,
      terminalHeight: params.shellExecutionConfig?.terminalHeight ?? 24,
      showColor: params.shellExecutionConfig?.showColor ?? false,
      pager: params.shellExecutionConfig?.pager ?? 'cat',
    };
    this.truncateToolOutputThreshold =
      params.truncateToolOutputThreshold ??
      DEFAULT_TRUNCATE_TOOL_OUTPUT_THRESHOLD;
    this.truncateToolOutputLines =
      params.truncateToolOutputLines ?? DEFAULT_TRUNCATE_TOOL_OUTPUT_LINES;
    this.enableToolOutputTruncation = params.enableToolOutputTruncation ?? true;
    this.useSmartEdit = params.useSmartEdit ?? true;
    this.useWriteTodos = params.useWriteTodos ?? true;
    this.initialUseModelRouter = params.useModelRouter ?? false;
    this.useModelRouter = this.initialUseModelRouter;
    this.disableModelRouterForAuth = params.disableModelRouterForAuth ?? [];
    this.enableHooks = params.enableHooks ?? false;

    // Enable MessageBus integration if:
    // 1. Explicitly enabled via setting, OR
    // 2. Hooks are enabled and hooks are configured
    const hasHooks = params.hooks && Object.keys(params.hooks).length > 0;
    const hooksNeedMessageBus = this.enableHooks && hasHooks;
    this.enableMessageBusIntegration =
      params.enableMessageBusIntegration ??
      (hooksNeedMessageBus ? true : false);
    this.codebaseInvestigatorSettings = {
      enabled: params.codebaseInvestigatorSettings?.enabled ?? true,
<<<<<<< HEAD
      maxNumTurns: params.codebaseInvestigatorSettings?.maxNumTurns ?? 100,
      maxTimeMinutes: params.codebaseInvestigatorSettings?.maxTimeMinutes ?? 5,
=======
      maxNumTurns: params.codebaseInvestigatorSettings?.maxNumTurns ?? 10,
      maxTimeMinutes: params.codebaseInvestigatorSettings?.maxTimeMinutes ?? 3,
>>>>>>> a591505b
      thinkingBudget:
        params.codebaseInvestigatorSettings?.thinkingBudget ??
        DEFAULT_THINKING_MODE,
      model: getEffectiveModel(
        this.isInFallbackMode(),
        params.codebaseInvestigatorSettings?.model ?? DEFAULT_GEMINI_MODEL,
      ),
    };
    this.continueOnFailedApiCall = params.continueOnFailedApiCall ?? true;
    this.enableShellOutputEfficiency =
      params.enableShellOutputEfficiency ?? true;
    this.extensionManagement = params.extensionManagement ?? true;
    this.enableExtensionReloading = params.enableExtensionReloading ?? false;
    this.storage = new Storage(this.targetDir);
    this.fakeResponses = params.fakeResponses;
    this.recordResponses = params.recordResponses;
    this.enablePromptCompletion = params.enablePromptCompletion ?? false;
    this.fileExclusions = new FileExclusions(this);
    this.eventEmitter = params.eventEmitter;
    this.policyEngine = new PolicyEngine(params.policyEngineConfig);
    this.messageBus = new MessageBus(this.policyEngine, this.debugMode);
    this.outputSettings = {
      format: params.output?.format ?? OutputFormat.TEXT,
    };
    this.retryFetchErrors = params.retryFetchErrors ?? false;
    this.disableYoloMode = params.disableYoloMode ?? false;
<<<<<<< HEAD
    this.thinkingBudget = params.thinkingBudget ?? DEFAULT_THINKING_MODE;
    this.subagentModel = params.subagentModel;
    this.subagentThinkingBudget = params.subagentThinkingBudget;
=======
    this.hooks = params.hooks;
    this.experiments = params.experiments;
>>>>>>> a591505b

    if (params.contextFileName) {
      setGeminiMdFilename(params.contextFileName);
    }

    if (this.telemetrySettings.enabled) {
      initializeTelemetry(this);
    }

    const proxy = this.getProxy();
    if (proxy) {
      try {
        setGlobalProxy(proxy);
      } catch (error) {
        coreEvents.emitFeedback(
          'error',
          'Invalid proxy configuration detected. Check debug drawer for more details (F12)',
          error,
        );
      }
    }
    this.geminiClient = new GeminiClient(this);
    this.modelRouterService = new ModelRouterService(this);

    // HACK: The settings loading logic doesn't currently merge the default
    // generation config with the user's settings. This means if a user provides
    // any `generation` settings (e.g., just `overrides`), the default `aliases`
    // are lost. This hack manually merges the default aliases back in if they
    // are missing from the user's config.
    // TODO(12593): Fix the settings loading logic to properly merge defaults and
    // remove this hack.
    let modelConfigServiceConfig = params.modelConfigServiceConfig;
    if (modelConfigServiceConfig && !modelConfigServiceConfig.aliases) {
      modelConfigServiceConfig = {
        ...modelConfigServiceConfig,
        aliases: DEFAULT_MODEL_CONFIGS.aliases,
      };
    }

    this.modelConfigService = new ModelConfigService(
      modelConfigServiceConfig ?? DEFAULT_MODEL_CONFIGS,
    );
  }

  getThinkingBudget(): number {
    return this.thinkingBudget;
  }

  getSubagentModel(): string | undefined {
    return this.subagentModel;
  }

  getSubagentThinkingBudget(): number | undefined {
    return this.subagentThinkingBudget;
  }

  /**
   * Must only be called once, throws if called again.
   */
  async initialize(): Promise<void> {
    if (this.initialized) {
      throw Error('Config was already initialized');
    }
    this.initialized = true;

    // Initialize centralized FileDiscoveryService
    this.getFileService();
    if (this.getCheckpointingEnabled()) {
      await this.getGitService();
    }
    this.promptRegistry = new PromptRegistry();

    this.agentRegistry = new AgentRegistry(this);
    await this.agentRegistry.initialize();

    this.toolRegistry = await this.createToolRegistry();
    this.mcpClientManager = new McpClientManager(
      this.toolRegistry,
      this,
      this.eventEmitter,
    );
    await Promise.all([
      await this.mcpClientManager.startConfiguredMcpServers(),
      await this.getExtensionLoader().start(this),
    ]);

    await this.geminiClient.initialize();
  }

  getContentGenerator(): ContentGenerator {
    return this.contentGenerator;
  }

  async refreshAuth(authMethod: AuthType) {
    this.useModelRouter = this.initialUseModelRouter;
    if (this.disableModelRouterForAuth?.includes(authMethod)) {
      this.useModelRouter = false;
      if (this.model === DEFAULT_GEMINI_MODEL_AUTO) {
        this.model = DEFAULT_GEMINI_MODEL;
      }
    }

    // Vertex and Genai have incompatible encryption and sending history with
    // thoughtSignature from Genai to Vertex will fail, we need to strip them
    if (
      this.contentGeneratorConfig?.authType === AuthType.USE_GEMINI &&
      authMethod === AuthType.LOGIN_WITH_GOOGLE
    ) {
      // Restore the conversation history to the new client
      this.geminiClient.stripThoughtsFromHistory();
    }

    const newContentGeneratorConfig = await createContentGeneratorConfig(
      this,
      authMethod,
    );
    this.contentGenerator = await createContentGenerator(
      newContentGeneratorConfig,
      this,
      this.getSessionId(),
    );
    // Only assign to instance properties after successful initialization
    this.contentGeneratorConfig = newContentGeneratorConfig;

    // Initialize BaseLlmClient now that the ContentGenerator is available
    this.baseLlmClient = new BaseLlmClient(this.contentGenerator, this);

    const codeAssistServer = getCodeAssistServer(this);
    if (codeAssistServer) {
      this.experimentsPromise = getExperiments(codeAssistServer)
        .then((experiments) => {
          this.setExperiments(experiments);
        })
        .catch((e) => {
          debugLogger.error('Failed to fetch experiments', e);
        });
    } else {
      this.experiments = undefined;
      this.experimentsPromise = undefined;
    }

    // Reset the session flag since we're explicitly changing auth and using default model
    this.inFallbackMode = false;
  }

  getUserTier(): UserTierId | undefined {
    return this.contentGenerator?.userTier;
  }

  /**
   * Provides access to the BaseLlmClient for stateless LLM operations.
   */
  getBaseLlmClient(): BaseLlmClient {
    if (!this.baseLlmClient) {
      // Handle cases where initialization might be deferred or authentication failed
      if (this.contentGenerator) {
        this.baseLlmClient = new BaseLlmClient(
          this.getContentGenerator(),
          this,
        );
      } else {
        throw new Error(
          'BaseLlmClient not initialized. Ensure authentication has occurred and ContentGenerator is ready.',
        );
      }
    }
    return this.baseLlmClient;
  }

  getSessionId(): string {
    return this.sessionId;
  }

  setSessionId(sessionId: string): void {
    this.sessionId = sessionId;
  }

  shouldLoadMemoryFromIncludeDirectories(): boolean {
    return this.loadMemoryFromIncludeDirectories;
  }

  getImportFormat(): 'tree' | 'flat' {
    return this.importFormat;
  }

  getDiscoveryMaxDirs(): number {
    return this.discoveryMaxDirs;
  }

  getContentGeneratorConfig(): ContentGeneratorConfig {
    return this.contentGeneratorConfig;
  }

  getModel(): string {
    return this.model;
  }

  setModel(newModel: string): void {
    if (this.model !== newModel || this.inFallbackMode) {
      this.model = newModel;
      coreEvents.emitModelChanged(newModel);
    }
    this.setFallbackMode(false);
  }

  isInFallbackMode(): boolean {
    return this.inFallbackMode;
  }

  setFallbackMode(active: boolean): void {
    this.inFallbackMode = active;
  }

  setFallbackModelHandler(handler: FallbackModelHandler): void {
    this.fallbackModelHandler = handler;
  }

  getMaxSessionTurns(): number {
    return this.maxSessionTurns;
  }

  setQuotaErrorOccurred(value: boolean): void {
    this.quotaErrorOccurred = value;
  }

  getQuotaErrorOccurred(): boolean {
    return this.quotaErrorOccurred;
  }

  getEmbeddingModel(): string {
    return this.embeddingModel;
  }

  getSandbox(): SandboxConfig | undefined {
    return this.sandbox;
  }

  isRestrictiveSandbox(): boolean {
    const sandboxConfig = this.getSandbox();
    const seatbeltProfile = process.env['SEATBELT_PROFILE'];
    return (
      !!sandboxConfig &&
      sandboxConfig.command === 'sandbox-exec' &&
      !!seatbeltProfile &&
      seatbeltProfile.startsWith('restrictive-')
    );
  }

  getTargetDir(): string {
    return this.targetDir;
  }

  getProjectRoot(): string {
    return this.targetDir;
  }

  getWorkspaceContext(): WorkspaceContext {
    return this.workspaceContext;
  }

  getAgentRegistry(): AgentRegistry {
    return this.agentRegistry;
  }

  getToolRegistry(): ToolRegistry {
    return this.toolRegistry;
  }

  getPromptRegistry(): PromptRegistry {
    return this.promptRegistry;
  }

  getDebugMode(): boolean {
    return this.debugMode;
  }
  getQuestion(): string | undefined {
    return this.question;
  }

  getCoreTools(): string[] | undefined {
    return this.coreTools;
  }

  getAllowedTools(): string[] | undefined {
    return this.allowedTools;
  }

  /**
   * All the excluded tools from static configuration, loaded extensions, or
   * other sources.
   *
   * May change over time.
   */
  getExcludeTools(): Set<string> | undefined {
    const excludeToolsSet = new Set([...(this.excludeTools ?? [])]);
    for (const extension of this.getExtensionLoader().getExtensions()) {
      if (!extension.isActive) {
        continue;
      }
      for (const tool of extension.excludeTools || []) {
        excludeToolsSet.add(tool);
      }
    }
    return excludeToolsSet;
  }

  getToolDiscoveryCommand(): string | undefined {
    return this.toolDiscoveryCommand;
  }

  getToolCallCommand(): string | undefined {
    return this.toolCallCommand;
  }

  getMcpServerCommand(): string | undefined {
    return this.mcpServerCommand;
  }

  /**
   * The user configured MCP servers (via gemini settings files).
   *
   * Does NOT include mcp servers configured by extensions.
   */
  getMcpServers(): Record<string, MCPServerConfig> | undefined {
    return this.mcpServers;
  }

  getMcpClientManager(): McpClientManager | undefined {
    return this.mcpClientManager;
  }

  getAllowedMcpServers(): string[] | undefined {
    return this.allowedMcpServers;
  }

  getBlockedMcpServers(): string[] | undefined {
    return this.blockedMcpServers;
  }

  setMcpServers(mcpServers: Record<string, MCPServerConfig>): void {
    this.mcpServers = mcpServers;
  }

  getUserMemory(): string {
    return this.userMemory;
  }

  setUserMemory(newUserMemory: string): void {
    this.userMemory = newUserMemory;
  }

  getGeminiMdFileCount(): number {
    return this.geminiMdFileCount;
  }

  setGeminiMdFileCount(count: number): void {
    this.geminiMdFileCount = count;
  }

  getGeminiMdFilePaths(): string[] {
    return this.geminiMdFilePaths;
  }

  setGeminiMdFilePaths(paths: string[]): void {
    this.geminiMdFilePaths = paths;
  }

  getApprovalMode(): ApprovalMode {
    return this.approvalMode;
  }

  setApprovalMode(mode: ApprovalMode): void {
    if (!this.isTrustedFolder() && mode !== ApprovalMode.DEFAULT) {
      throw new Error(
        'Cannot enable privileged approval modes in an untrusted folder.',
      );
    }
    this.approvalMode = mode;
  }

  isYoloModeDisabled(): boolean {
    return this.disableYoloMode || !this.isTrustedFolder();
  }

  getShowMemoryUsage(): boolean {
    return this.showMemoryUsage;
  }

  getAccessibility(): AccessibilitySettings {
    return this.accessibility;
  }

  getTelemetryEnabled(): boolean {
    return this.telemetrySettings.enabled ?? false;
  }

  getTelemetryLogPromptsEnabled(): boolean {
    return this.telemetrySettings.logPrompts ?? true;
  }

  getTelemetryOtlpEndpoint(): string {
    return this.telemetrySettings.otlpEndpoint ?? DEFAULT_OTLP_ENDPOINT;
  }

  getTelemetryOtlpProtocol(): 'grpc' | 'http' {
    return this.telemetrySettings.otlpProtocol ?? 'grpc';
  }

  getTelemetryTarget(): TelemetryTarget {
    return this.telemetrySettings.target ?? DEFAULT_TELEMETRY_TARGET;
  }

  getTelemetryOutfile(): string | undefined {
    return this.telemetrySettings.outfile;
  }

  getTelemetryUseCollector(): boolean {
    return this.telemetrySettings.useCollector ?? false;
  }

  getGeminiClient(): GeminiClient {
    return this.geminiClient;
  }

  getModelRouterService(): ModelRouterService {
    return this.modelRouterService;
  }

  getEnableRecursiveFileSearch(): boolean {
    return this.fileFiltering.enableRecursiveFileSearch;
  }

  getFileFilteringDisableFuzzySearch(): boolean {
    return this.fileFiltering.disableFuzzySearch;
  }

  getFileFilteringRespectGitIgnore(): boolean {
    return this.fileFiltering.respectGitIgnore;
  }
  getFileFilteringRespectGeminiIgnore(): boolean {
    return this.fileFiltering.respectGeminiIgnore;
  }

  getFileFilteringOptions(): FileFilteringOptions {
    return {
      respectGitIgnore: this.fileFiltering.respectGitIgnore,
      respectGeminiIgnore: this.fileFiltering.respectGeminiIgnore,
    };
  }

  /**
   * Gets custom file exclusion patterns from configuration.
   * TODO: This is a placeholder implementation. In the future, this could
   * read from settings files, CLI arguments, or environment variables.
   */
  getCustomExcludes(): string[] {
    // Placeholder implementation - returns empty array for now
    // Future implementation could read from:
    // - User settings file
    // - Project-specific configuration
    // - Environment variables
    // - CLI arguments
    return [];
  }

  getCheckpointingEnabled(): boolean {
    return this.checkpointing;
  }

  getProxy(): string | undefined {
    return this.proxy;
  }

  getWorkingDir(): string {
    return this.cwd;
  }

  getBugCommand(): BugCommandSettings | undefined {
    return this.bugCommand;
  }

  getFileService(): FileDiscoveryService {
    if (!this.fileDiscoveryService) {
      this.fileDiscoveryService = new FileDiscoveryService(this.targetDir);
    }
    return this.fileDiscoveryService;
  }

  getUsageStatisticsEnabled(): boolean {
    return this.usageStatisticsEnabled;
  }

  getExperimentalZedIntegration(): boolean {
    return this.experimentalZedIntegration;
  }

  getListExtensions(): boolean {
    return this.listExtensions;
  }

  getListSessions(): boolean {
    return this.listSessions;
  }

  getDeleteSession(): string | undefined {
    return this.deleteSession;
  }

  getExtensionManagement(): boolean {
    return this.extensionManagement;
  }

  getExtensions(): GeminiCLIExtension[] {
    return this._extensionLoader.getExtensions();
  }

  getExtensionLoader(): ExtensionLoader {
    return this._extensionLoader;
  }

  // The list of explicitly enabled extensions, if any were given, may contain
  // the string "none".
  getEnabledExtensions(): string[] {
    return this._enabledExtensions;
  }

  getEnableExtensionReloading(): boolean {
    return this.enableExtensionReloading;
  }

  getNoBrowser(): boolean {
    return this.noBrowser;
  }

  isBrowserLaunchSuppressed(): boolean {
    return this.getNoBrowser() || !shouldAttemptBrowserLaunch();
  }

  getSummarizeToolOutputConfig():
    | Record<string, SummarizeToolOutputSettings>
    | undefined {
    return this.summarizeToolOutput;
  }

  getIdeMode(): boolean {
    return this.ideMode;
  }

  /**
   * Returns 'true' if the folder trust feature is enabled.
   */
  getFolderTrust(): boolean {
    return this.folderTrust;
  }

  /**
   * Returns 'true' if the workspace is considered "trusted".
   * 'false' for untrusted.
   */
  isTrustedFolder(): boolean {
    // isWorkspaceTrusted in cli/src/config/trustedFolder.js returns undefined
    // when the file based trust value is unavailable, since it is mainly used
    // in the initialization for trust dialogs, etc. Here we return true since
    // config.isTrustedFolder() is used for the main business logic of blocking
    // tool calls etc in the rest of the application.
    //
    // Default value is true since we load with trusted settings to avoid
    // restarts in the more common path. If the user chooses to mark the folder
    // as untrusted, the CLI will restart and we will have the trust value
    // reloaded.
    const context = ideContextStore.get();
    if (context?.workspaceState?.isTrusted !== undefined) {
      return context.workspaceState.isTrusted;
    }

    return this.trustedFolder ?? true;
  }

  setIdeMode(value: boolean): void {
    this.ideMode = value;
  }

  /**
   * Get the current FileSystemService
   */
  getFileSystemService(): FileSystemService {
    return this.fileSystemService;
  }

  /**
   * Set a custom FileSystemService
   */
  setFileSystemService(fileSystemService: FileSystemService): void {
    this.fileSystemService = fileSystemService;
  }

  async getCompressionThreshold(): Promise<number | undefined> {
    if (this.compressionThreshold) {
      return this.compressionThreshold;
    }

    await this.ensureExperimentsLoaded();

    const remoteThreshold =
      this.experiments?.flags[ExperimentFlags.CONTEXT_COMPRESSION_THRESHOLD]
        ?.floatValue;
    if (remoteThreshold === 0) {
      return undefined;
    }
    return remoteThreshold;
  }

  async getUserCaching(): Promise<boolean | undefined> {
    await this.ensureExperimentsLoaded();

    return this.experiments?.flags[ExperimentFlags.USER_CACHING]?.boolValue;
  }

  private async ensureExperimentsLoaded(): Promise<void> {
    if (!this.experimentsPromise) {
      return;
    }
    try {
      await this.experimentsPromise;
    } catch (e) {
      debugLogger.debug('Failed to fetch experiments', e);
    }
  }

  isInteractiveShellEnabled(): boolean {
    return (
      this.interactive &&
      this.ptyInfo !== 'child_process' &&
      this.enableInteractiveShell
    );
  }

  isInteractive(): boolean {
    return this.interactive;
  }

  getUseRipgrep(): boolean {
    return this.useRipgrep;
  }

  getEnableInteractiveShell(): boolean {
    return this.enableInteractiveShell;
  }

  getSkipNextSpeakerCheck(): boolean {
    return this.skipNextSpeakerCheck;
  }

  getContinueOnFailedApiCall(): boolean {
    return this.continueOnFailedApiCall;
  }

  getRetryFetchErrors(): boolean {
    return this.retryFetchErrors;
  }

  getEnableShellOutputEfficiency(): boolean {
    return this.enableShellOutputEfficiency;
  }

  getShellExecutionConfig(): ShellExecutionConfig {
    return this.shellExecutionConfig;
  }

  setShellExecutionConfig(config: ShellExecutionConfig): void {
    this.shellExecutionConfig = {
      terminalWidth:
        config.terminalWidth ?? this.shellExecutionConfig.terminalWidth,
      terminalHeight:
        config.terminalHeight ?? this.shellExecutionConfig.terminalHeight,
      showColor: config.showColor ?? this.shellExecutionConfig.showColor,
      pager: config.pager ?? this.shellExecutionConfig.pager,
    };
  }
  getScreenReader(): boolean {
    return this.accessibility.screenReader ?? false;
  }

  getEnablePromptCompletion(): boolean {
    return this.enablePromptCompletion;
  }

  getEnableToolOutputTruncation(): boolean {
    return this.enableToolOutputTruncation;
  }

  getTruncateToolOutputThreshold(): number {
    return Math.min(
      // Estimate remaining context window in characters (1 token ~= 4 chars).
      4 *
        (tokenLimit(this.model) - uiTelemetryService.getLastPromptTokenCount()),
      this.truncateToolOutputThreshold,
    );
  }

  getTruncateToolOutputLines(): number {
    return this.truncateToolOutputLines;
  }

  getUseSmartEdit(): boolean {
    return this.useSmartEdit;
  }

  getUseWriteTodos(): boolean {
    return this.useWriteTodos;
  }

  getOutputFormat(): OutputFormat {
    return this.outputSettings?.format
      ? this.outputSettings.format
      : OutputFormat.TEXT;
  }

  getUseModelRouter(): boolean {
    return this.useModelRouter;
  }

  async getGitService(): Promise<GitService> {
    if (!this.gitService) {
      this.gitService = new GitService(this.targetDir, this.storage);
      await this.gitService.initialize();
    }
    return this.gitService;
  }

  getFileExclusions(): FileExclusions {
    return this.fileExclusions;
  }

  getMessageBus(): MessageBus {
    return this.messageBus;
  }

  getPolicyEngine(): PolicyEngine {
    return this.policyEngine;
  }

  getEnableMessageBusIntegration(): boolean {
    return this.enableMessageBusIntegration;
  }

  getEnableHooks(): boolean {
    return this.enableHooks;
  }

  getCodebaseInvestigatorSettings(): CodebaseInvestigatorSettings {
    return this.codebaseInvestigatorSettings;
  }

  async createToolRegistry(): Promise<ToolRegistry> {
    const registry = new ToolRegistry(this);

    // Set message bus on tool registry before discovery so MCP tools can access it
    if (this.getEnableMessageBusIntegration()) {
      registry.setMessageBus(this.messageBus);
    }

    // helper to create & register core tools that are enabled
    // eslint-disable-next-line @typescript-eslint/no-explicit-any
    const registerCoreTool = (ToolClass: any, ...args: unknown[]) => {
      const className = ToolClass.name;
      const toolName = ToolClass.Name || className;
      const coreTools = this.getCoreTools();
      // On some platforms, the className can be minified to _ClassName.
      const normalizedClassName = className.replace(/^_+/, '');

      let isEnabled = true; // Enabled by default if coreTools is not set.
      if (coreTools) {
        isEnabled = coreTools.some(
          (tool) =>
            tool === toolName ||
            tool === normalizedClassName ||
            tool.startsWith(`${toolName}(`) ||
            tool.startsWith(`${normalizedClassName}(`),
        );
      }

      if (isEnabled) {
        // Pass message bus to tools when feature flag is enabled
        // This first implementation is only focused on the general case of
        // the tool registry.
        const messageBusEnabled = this.getEnableMessageBusIntegration();

        const toolArgs = messageBusEnabled
          ? [...args, this.getMessageBus()]
          : args;

        registry.registerTool(new ToolClass(...toolArgs));
      }
    };

    registerCoreTool(LSTool, this);
    registerCoreTool(ReadFileTool, this);

    if (this.getUseRipgrep()) {
      let useRipgrep = false;
      let errorString: undefined | string = undefined;
      try {
        useRipgrep = await canUseRipgrep();
      } catch (error: unknown) {
        errorString = String(error);
      }
      if (useRipgrep) {
        registerCoreTool(RipGrepTool, this);
      } else {
        logRipgrepFallback(this, new RipgrepFallbackEvent(errorString));
        registerCoreTool(GrepTool, this);
      }
    } else {
      registerCoreTool(GrepTool, this);
    }

    registerCoreTool(GlobTool, this);
    if (this.getUseSmartEdit()) {
      registerCoreTool(SmartEditTool, this);
    } else {
      registerCoreTool(EditTool, this);
    }
    registerCoreTool(WriteFileTool, this);
    registerCoreTool(WebFetchTool, this);
    registerCoreTool(ShellTool, this);
    registerCoreTool(MemoryTool);
    registerCoreTool(WebSearchTool, this);
    registerCoreTool(ParallelEditTool, this);
    registerCoreTool(ThinkTool, this);
    if (this.getUseWriteTodos()) {
      registerCoreTool(WriteTodosTool, this);
    }

    // Register Get/Record Memories tools
    try {
      const { GetMemoriesTool } = await import('../tools/get-memories.js');
      registerCoreTool(GetMemoriesTool, this);
    } catch (err) {
      if (this.debugMode) {
        console.warn('Failed to register GetMemoriesTool:', err);
      }
    }

    try {
      const { RecordMemoriesTool } = await import(
        '../tools/record-memories.js'
      );
      registerCoreTool(RecordMemoriesTool, this);
    } catch (err) {
      if (this.debugMode) {
        console.warn('Failed to register RecordMemoriesTool:', err);
      }
    }

    // Register Delegate Task tool
    try {
      const { DelegateTaskTool } = await import('../tools/delegate-task.js');
      registerCoreTool(DelegateTaskTool, this);
    } catch (err) {
      if (this.debugMode) {
        console.warn('Failed to register DelegateTaskTool:', err);
      }
    }

    // Register Subagents as Tools
    if (this.getCodebaseInvestigatorSettings().enabled) {
      const definition = this.agentRegistry.getDefinition(
        'codebase_investigator',
      );
      if (definition) {
        // We must respect the main allowed/exclude lists for agents too.
        const allowedTools = this.getAllowedTools();

        const isAllowed =
          !allowedTools || allowedTools.includes(definition.name);

        if (isAllowed) {
          const messageBusEnabled = this.getEnableMessageBusIntegration();
          const wrapper = new SubagentToolWrapper(
            definition,
            this,
            messageBusEnabled ? this.getMessageBus() : undefined,
          );
          registry.registerTool(wrapper);
        }
      }
    }

    await registry.discoverAllTools();
    registry.sortTools();
    return registry;
  }

  /**
   * Get hooks configuration
   */
  getHooks(): { [K in HookEventName]?: HookDefinition[] } | undefined {
    return this.hooks;
  }

  /**
   * Get experiments configuration
   */
  getExperiments(): Experiments | undefined {
    return this.experiments;
  }

  /**
   * Set experiments configuration
   */
  setExperiments(experiments: Experiments): void {
    this.experiments = experiments;
    const flagSummaries = Object.entries(experiments.flags ?? {})
      .sort(([a], [b]) => a.localeCompare(b))
      .map(([name, flag]) => {
        const summary: Record<string, unknown> = { name };
        if (flag.boolValue !== undefined) {
          summary['boolValue'] = flag.boolValue;
        }
        if (flag.floatValue !== undefined) {
          summary['floatValue'] = flag.floatValue;
        }
        if (flag.intValue !== undefined) {
          summary['intValue'] = flag.intValue;
        }
        if (flag.stringValue !== undefined) {
          summary['stringValue'] = flag.stringValue;
        }
        const int32Length = flag.int32ListValue?.values?.length ?? 0;
        if (int32Length > 0) {
          summary['int32ListLength'] = int32Length;
        }
        const stringListLength = flag.stringListValue?.values?.length ?? 0;
        if (stringListLength > 0) {
          summary['stringListLength'] = stringListLength;
        }
        return summary;
      });
    const summary = {
      experimentIds: experiments.experimentIds ?? [],
      flags: flagSummaries,
    };
    const summaryString = inspect(summary, {
      depth: null,
      maxArrayLength: null,
      maxStringLength: null,
      breakLength: 80,
      compact: false,
    });
    debugLogger.debug('Experiments loaded', summaryString);
  }
}
// Export model constants for use in CLI
export { DEFAULT_GEMINI_FLASH_MODEL };<|MERGE_RESOLUTION|>--- conflicted
+++ resolved
@@ -31,7 +31,6 @@
 import { MemoryTool, setGeminiMdFilename } from '../tools/memoryTool.js';
 import { WebSearchTool } from '../tools/web-search.js';
 import { GeminiClient } from '../core/client.js';
-import { ThinkTool } from '../tools/think.js';
 import { BaseLlmClient } from '../core/baseLlmClient.js';
 import type { HookDefinition, HookEventName } from '../hooks/types.js';
 import { FileDiscoveryService } from '../services/fileDiscoveryService.js';
@@ -51,13 +50,11 @@
   DEFAULT_GEMINI_MODEL,
   DEFAULT_GEMINI_MODEL_AUTO,
   DEFAULT_THINKING_MODE,
-  getEffectiveModel,
 } from './models.js';
 import { shouldAttemptBrowserLaunch } from '../utils/browser.js';
 import type { MCPOAuthConfig } from '../mcp/oauth-provider.js';
 import { ideContextStore } from '../ide/ideContext.js';
 import { WriteTodosTool } from '../tools/write-todos.js';
-import { ParallelEditTool } from '../tools/parallel-edit.js';
 import type { FileSystemService } from '../services/fileSystemService.js';
 import { StandardFileSystemService } from '../services/fileSystemService.js';
 import { logRipgrepFallback } from '../telemetry/loggers.js';
@@ -302,18 +299,12 @@
   recordResponses?: string;
   ptyInfo?: string;
   disableYoloMode?: boolean;
-<<<<<<< HEAD
-  thinkingBudget?: number;
-  subagentModel?: string;
-  subagentThinkingBudget?: number;
-=======
   modelConfigServiceConfig?: ModelConfigServiceConfig;
   enableHooks?: boolean;
   experiments?: Experiments;
   hooks?: {
     [K in HookEventName]?: HookDefinition[];
   };
->>>>>>> a591505b
 }
 
 export class Config {
@@ -334,9 +325,6 @@
   private workspaceContext: WorkspaceContext;
   private readonly debugMode: boolean;
   private readonly question: string | undefined;
-
-  private readonly subagentModel: string | undefined;
-  private readonly subagentThinkingBudget: number | undefined;
 
   private readonly coreTools: string[] | undefined;
   private readonly allowedTools: string[] | undefined;
@@ -423,16 +411,12 @@
   readonly fakeResponses?: string;
   readonly recordResponses?: string;
   private readonly disableYoloMode: boolean;
-<<<<<<< HEAD
-  private readonly thinkingBudget: number;
-=======
   private readonly enableHooks: boolean;
   private readonly hooks:
     | { [K in HookEventName]?: HookDefinition[] }
     | undefined;
   private experiments: Experiments | undefined;
   private experimentsPromise: Promise<void> | undefined;
->>>>>>> a591505b
 
   constructor(params: ConfigParameters) {
     this.sessionId = params.sessionId;
@@ -447,10 +431,6 @@
     );
     this.debugMode = params.debugMode;
     this.question = params.question;
-
-    // Subagent overrides (applies to all subagents if provided)
-    this.subagentModel = params.subagentModel;
-    this.subagentThinkingBudget = params.subagentThinkingBudget;
 
     this.coreTools = params.coreTools;
     this.allowedTools = params.allowedTools;
@@ -548,20 +528,12 @@
       (hooksNeedMessageBus ? true : false);
     this.codebaseInvestigatorSettings = {
       enabled: params.codebaseInvestigatorSettings?.enabled ?? true,
-<<<<<<< HEAD
-      maxNumTurns: params.codebaseInvestigatorSettings?.maxNumTurns ?? 100,
-      maxTimeMinutes: params.codebaseInvestigatorSettings?.maxTimeMinutes ?? 5,
-=======
       maxNumTurns: params.codebaseInvestigatorSettings?.maxNumTurns ?? 10,
       maxTimeMinutes: params.codebaseInvestigatorSettings?.maxTimeMinutes ?? 3,
->>>>>>> a591505b
       thinkingBudget:
         params.codebaseInvestigatorSettings?.thinkingBudget ??
         DEFAULT_THINKING_MODE,
-      model: getEffectiveModel(
-        this.isInFallbackMode(),
-        params.codebaseInvestigatorSettings?.model ?? DEFAULT_GEMINI_MODEL,
-      ),
+      model: params.codebaseInvestigatorSettings?.model ?? DEFAULT_GEMINI_MODEL,
     };
     this.continueOnFailedApiCall = params.continueOnFailedApiCall ?? true;
     this.enableShellOutputEfficiency =
@@ -581,14 +553,8 @@
     };
     this.retryFetchErrors = params.retryFetchErrors ?? false;
     this.disableYoloMode = params.disableYoloMode ?? false;
-<<<<<<< HEAD
-    this.thinkingBudget = params.thinkingBudget ?? DEFAULT_THINKING_MODE;
-    this.subagentModel = params.subagentModel;
-    this.subagentThinkingBudget = params.subagentThinkingBudget;
-=======
     this.hooks = params.hooks;
     this.experiments = params.experiments;
->>>>>>> a591505b
 
     if (params.contextFileName) {
       setGeminiMdFilename(params.contextFileName);
@@ -631,18 +597,6 @@
     this.modelConfigService = new ModelConfigService(
       modelConfigServiceConfig ?? DEFAULT_MODEL_CONFIGS,
     );
-  }
-
-  getThinkingBudget(): number {
-    return this.thinkingBudget;
-  }
-
-  getSubagentModel(): string | undefined {
-    return this.subagentModel;
-  }
-
-  getSubagentThinkingBudget(): number | undefined {
-    return this.subagentThinkingBudget;
   }
 
   /**
@@ -1417,41 +1371,8 @@
     registerCoreTool(ShellTool, this);
     registerCoreTool(MemoryTool);
     registerCoreTool(WebSearchTool, this);
-    registerCoreTool(ParallelEditTool, this);
-    registerCoreTool(ThinkTool, this);
     if (this.getUseWriteTodos()) {
       registerCoreTool(WriteTodosTool, this);
-    }
-
-    // Register Get/Record Memories tools
-    try {
-      const { GetMemoriesTool } = await import('../tools/get-memories.js');
-      registerCoreTool(GetMemoriesTool, this);
-    } catch (err) {
-      if (this.debugMode) {
-        console.warn('Failed to register GetMemoriesTool:', err);
-      }
-    }
-
-    try {
-      const { RecordMemoriesTool } = await import(
-        '../tools/record-memories.js'
-      );
-      registerCoreTool(RecordMemoriesTool, this);
-    } catch (err) {
-      if (this.debugMode) {
-        console.warn('Failed to register RecordMemoriesTool:', err);
-      }
-    }
-
-    // Register Delegate Task tool
-    try {
-      const { DelegateTaskTool } = await import('../tools/delegate-task.js');
-      registerCoreTool(DelegateTaskTool, this);
-    } catch (err) {
-      if (this.debugMode) {
-        console.warn('Failed to register DelegateTaskTool:', err);
-      }
     }
 
     // Register Subagents as Tools
